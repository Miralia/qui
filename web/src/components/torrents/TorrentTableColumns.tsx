--- conflicted
+++ resolved
@@ -695,11 +695,8 @@
         </span>
       );
     },
-<<<<<<< HEAD
-    size: calculateMinWidth(t("torrent_table.columns.down_limit"), 24),
-=======
-    size: calculateMinWidth("Down Limit", 30),
->>>>>>> 7c57865a
+    size: calculateMinWidth(t("torrent_table.columns.down_limit"), 30),
+
   },
   {
     accessorKey: "up_limit",
@@ -715,11 +712,8 @@
         </span>
       );
     },
-<<<<<<< HEAD
-    size: calculateMinWidth(t("torrent_table.columns.up_limit"), 24),
-=======
-    size: calculateMinWidth("Up Limit", 30),
->>>>>>> 7c57865a
+    size: calculateMinWidth(t("torrent_table.columns.up_limit"), 30),
+
   },
   {
     accessorKey: "downloaded",
