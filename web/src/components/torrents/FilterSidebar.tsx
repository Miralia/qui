--- conflicted
+++ resolved
@@ -301,7 +301,7 @@
     } finally {
       setLoadingTrackerURLs(false)
     }
-  }, [instanceId, supportsTrackerHealth])
+  }, [instanceId, supportsTrackerHealth, t])
 
   // Mutation for editing trackers
   const editTrackersMutation = useMutation({
@@ -892,6 +892,7 @@
       excludeTags: [],
       trackers: [],
       excludeTrackers: [],
+      expr: "",
     })
     // Optionally reset accordion state to defaults
     // setExpandedItems(['status', 'categories', 'tags'])
@@ -949,25 +950,21 @@
         <div className="p-4">
           <div className="flex items-center justify-between mb-4">
             <div className="flex items-center gap-2">
-<<<<<<< HEAD
               <h3 className="font-semibold">{t("filter_sidebar.title")}</h3>
-=======
-              <h3 className="font-semibold">Filters</h3>
               <Tooltip>
                 <TooltipTrigger asChild>
                   <button
                     type="button"
                     className="text-muted-foreground hover:text-foreground transition-colors"
-                    aria-label="Filter selection tips"
+                    aria-label={t("filter_sidebar.tooltips.selection_tips_aria")}
                   >
                     <Info className="h-4 w-4" />
                   </button>
                 </TooltipTrigger>
                 <TooltipContent side="bottom" align="start" className="max-w-[220px]">
-                  Left click cycles include and neutral. Cmd/Ctrl + click toggles exclusion.
+                  {t("filter_sidebar.tooltips.selection_tips_content")}
                 </TooltipContent>
               </Tooltip>
->>>>>>> b0e99b58
               {(isLoading || isStaleData) && (
                 <span className="text-xs text-muted-foreground animate-pulse">{t("filter_sidebar.loading")}</span>
               )}
@@ -1018,13 +1015,8 @@
             <AccordionItem value="status" className="border rounded-lg">
               <AccordionTrigger className="px-3 py-2 hover:no-underline">
                 <div className="flex items-center justify-between w-full">
-<<<<<<< HEAD
                   <span className="text-sm font-medium">{t("common.status")}</span>
-                  {selectedFilters.status.length > 0 && (
-=======
-                  <span className="text-sm font-medium">Status</span>
                   {selectedFilters.status.length + selectedFilters.excludeStatus.length > 0 && (
->>>>>>> b0e99b58
                     <FilterBadge
                       count={selectedFilters.status.length + selectedFilters.excludeStatus.length}
                       onClick={clearStatusFilter}
@@ -1034,26 +1026,6 @@
               </AccordionTrigger>
               <AccordionContent className="px-3 pb-2">
                 <div className="space-y-1">
-<<<<<<< HEAD
-                  {visibleTorrentStates.map((state) => (
-                    <label
-                      key={state.value}
-                      className="flex items-center space-x-2 py-1 px-2 hover:bg-muted rounded cursor-pointer"
-                    >
-                      <Checkbox
-                        checked={selectedFilters.status.includes(state.value)}
-                        onCheckedChange={() => handleStatusToggle(state.value)}
-                      />
-                      <span className="text-sm flex-1 flex items-center gap-2">
-                        <state.icon className="h-4 w-4" />
-                        <span>{t(`filter_sidebar.status.${state.value}`)}</span>
-                      </span>
-                      <span className="text-xs text-muted-foreground">
-                        {getDisplayCount(`status:${state.value}`)}
-                      </span>
-                    </label>
-                  ))}
-=======
                   {visibleTorrentStates.map((state) => {
                     const statusState = getStatusState(state.value)
                     return (
@@ -1076,7 +1048,7 @@
                           )}
                         >
                           <state.icon className="h-4 w-4" />
-                          <span>{state.label}</span>
+                          <span>{t(`filter_sidebar.status.${state.value}`)}</span>
                         </span>
                         <span
                           className={cn(
@@ -1089,7 +1061,6 @@
                       </label>
                     )
                   })}
->>>>>>> b0e99b58
                 </div>
               </AccordionContent>
             </AccordionItem>
@@ -1098,13 +1069,8 @@
             <AccordionItem value="categories" className="border rounded-lg">
               <AccordionTrigger className="px-3 py-2 hover:no-underline">
                 <div className="flex items-center justify-between w-full">
-<<<<<<< HEAD
                   <span className="text-sm font-medium">{t("filter_sidebar.categories.title")}</span>
-                  {selectedFilters.categories.length > 0 && (
-=======
-                  <span className="text-sm font-medium">Categories</span>
                   {selectedFilters.categories.length + selectedFilters.excludeCategories.length > 0 && (
->>>>>>> b0e99b58
                     <FilterBadge
                       count={selectedFilters.categories.length + selectedFilters.excludeCategories.length}
                       onClick={clearCategoriesFilter}
@@ -1147,18 +1113,13 @@
                       onCheckedChange={() => handleCategoryCheckboxChange("")}
                       className="rounded border-input"
                     />
-<<<<<<< HEAD
-                    <span className="text-sm flex-1 italic text-muted-foreground">
-                      {t("filter_sidebar.categories.uncategorized")}
-=======
                     <span
                       className={cn(
                         "text-sm flex-1 italic",
                         uncategorizedState === "exclude" ? "text-destructive" : "text-muted-foreground"
                       )}
                     >
-                      Uncategorized
->>>>>>> b0e99b58
+                      {t("filter_sidebar.categories.uncategorized")}
                     </span>
                     <span
                       className={cn(
@@ -1275,7 +1236,7 @@
                                     className="text-destructive"
                                   >
                                     <Trash2 className="mr-2 h-4 w-4" />
-                                    Remove Empty Categories
+                                    {t("filter_sidebar.categories.remove_empty")}
                                   </ContextMenuItem>
                                 </ContextMenuContent>
                               </ContextMenu>
@@ -1285,48 +1246,6 @@
                       </div>
                     </div>
                   ) : (
-<<<<<<< HEAD
-                    filteredCategories.map(([name, category]: [string, Category]) => (
-                      <ContextMenu key={name}>
-                        <ContextMenuTrigger asChild>
-                          <label className="flex items-center space-x-2 py-1 px-2 hover:bg-muted rounded cursor-pointer">
-                            <Checkbox
-                              checked={selectedFilters.categories.includes(name)}
-                              onCheckedChange={() => handleCategoryToggle(name)}
-                            />
-                            <span className="text-sm flex-1 truncate w-8" title={name}>
-                              {name}
-                            </span>
-                            <span className="text-xs text-muted-foreground">
-                              {getDisplayCount(`category:${name}`, incognitoMode ? getLinuxCount(name, 50) : undefined)}
-                            </span>
-                          </label>
-                        </ContextMenuTrigger>
-                        <ContextMenuContent>
-                          <ContextMenuItem
-                            onClick={() => {
-                              setCategoryToEdit(category)
-                              setShowEditCategoryDialog(true)
-                            }}
-                          >
-                            <Edit className="mr-2 h-4 w-4" />
-                            {t("filter_sidebar.categories.edit")}
-                          </ContextMenuItem>
-                          <ContextMenuSeparator />
-                          <ContextMenuItem
-                            onClick={() => {
-                              setCategoryToDelete(name)
-                              setShowDeleteCategoryDialog(true)
-                            }}
-                            className="text-destructive"
-                          >
-                            <Trash2 className="mr-2 h-4 w-4" />
-                            {t("filter_sidebar.categories.delete")}
-                          </ContextMenuItem>
-                        </ContextMenuContent>
-                      </ContextMenu>
-                    ))
-=======
                     filteredCategories.map(([name, category]: [string, Category]) => {
                       const categoryState = getCategoryState(name)
                       return (
@@ -1370,7 +1289,7 @@
                               }}
                             >
                               <Edit className="mr-2 h-4 w-4" />
-                              Edit Category
+                              {t("filter_sidebar.categories.edit")}
                             </ContextMenuItem>
                             <ContextMenuSeparator />
                             <ContextMenuItem
@@ -1381,7 +1300,7 @@
                               className="text-destructive"
                             >
                               <Trash2 className="mr-2 h-4 w-4" />
-                              Delete Category
+                              {t("filter_sidebar.categories.delete")}
                             </ContextMenuItem>
                             <ContextMenuItem
                               onClick={() => setShowDeleteEmptyCategoriesDialog(true)}
@@ -1389,13 +1308,12 @@
                               className="text-destructive"
                             >
                               <Trash2 className="mr-2 h-4 w-4" />
-                              Remove Empty Categories
+                              {t("filter_sidebar.categories.remove_empty")}
                             </ContextMenuItem>
                           </ContextMenuContent>
                         </ContextMenu>
                       )
                     })
->>>>>>> b0e99b58
                   )}
                 </div>
               </AccordionContent>
@@ -1405,13 +1323,8 @@
             <AccordionItem value="tags" className="border rounded-lg">
               <AccordionTrigger className="px-3 py-2 hover:no-underline">
                 <div className="flex items-center justify-between w-full">
-<<<<<<< HEAD
                   <span className="text-sm font-medium">{t("filter_sidebar.tags.title")}</span>
-                  {selectedFilters.tags.length > 0 && (
-=======
-                  <span className="text-sm font-medium">Tags</span>
                   {selectedFilters.tags.length + selectedFilters.excludeTags.length > 0 && (
->>>>>>> b0e99b58
                     <FilterBadge
                       count={selectedFilters.tags.length + selectedFilters.excludeTags.length}
                       onClick={clearTagsFilter}
@@ -1454,18 +1367,13 @@
                       onCheckedChange={() => handleTagCheckboxChange("")}
                       className="rounded border-input"
                     />
-<<<<<<< HEAD
-                    <span className="text-sm flex-1 italic text-muted-foreground">
-                      {t("filter_sidebar.tags.untagged")}
-=======
                     <span
                       className={cn(
                         "text-sm flex-1 italic",
                         untaggedState === "exclude" ? "text-destructive" : "text-muted-foreground"
                       )}
                     >
-                      Untagged
->>>>>>> b0e99b58
+                      {t("filter_sidebar.tags.untagged")}
                     </span>
                     <span
                       className={cn(
@@ -1582,46 +1490,6 @@
                       </div>
                     </div>
                   ) : (
-<<<<<<< HEAD
-                    filteredTags.map((tag: string) => (
-                      <ContextMenu key={tag}>
-                        <ContextMenuTrigger asChild>
-                          <label className="flex items-center space-x-2 py-1 px-2 hover:bg-muted rounded cursor-pointer">
-                            <Checkbox
-                              checked={selectedFilters.tags.includes(tag)}
-                              onCheckedChange={() => handleTagToggle(tag)}
-                            />
-                            <span className="text-sm flex-1 truncate w-8" title={tag}>
-                              {tag}
-                            </span>
-                            <span className="text-xs text-muted-foreground">
-                              {getDisplayCount(`tag:${tag}`, incognitoMode ? getLinuxCount(tag, 30) : undefined)}
-                            </span>
-                          </label>
-                        </ContextMenuTrigger>
-                        <ContextMenuContent>
-                          <ContextMenuItem
-                            onClick={() => {
-                              setTagToDelete(tag)
-                              setShowDeleteTagDialog(true)
-                            }}
-                            className="text-destructive"
-                          >
-                            <Trash2 className="mr-2 h-4 w-4" />
-                            {t("filter_sidebar.tags.delete")}
-                          </ContextMenuItem>
-                          <ContextMenuSeparator />
-                          <ContextMenuItem
-                            onClick={() => setShowDeleteUnusedTagsDialog(true)}
-                            className="text-destructive"
-                          >
-                            <Trash2 className="mr-2 h-4 w-4" />
-                            {t("filter_sidebar.tags.delete_unused")}
-                          </ContextMenuItem>
-                        </ContextMenuContent>
-                      </ContextMenu>
-                    ))
-=======
                     filteredTags.map((tag: string) => {
                       const tagState = getTagState(tag)
                       return (
@@ -1666,7 +1534,7 @@
                               className="text-destructive"
                             >
                               <Trash2 className="mr-2 h-4 w-4" />
-                              Delete Tag
+                              {t("filter_sidebar.tags.delete")}
                             </ContextMenuItem>
                             <ContextMenuSeparator />
                             <ContextMenuItem
@@ -1674,13 +1542,12 @@
                               className="text-destructive"
                             >
                               <Trash2 className="mr-2 h-4 w-4" />
-                              Delete All Unused Tags
+                              {t("filter_sidebar.tags.delete_unused")}
                             </ContextMenuItem>
                           </ContextMenuContent>
                         </ContextMenu>
                       )
                     })
->>>>>>> b0e99b58
                   )}
                 </div>
               </AccordionContent>
@@ -1690,13 +1557,8 @@
             <AccordionItem value="trackers" className="border rounded-lg last:border-b">
               <AccordionTrigger className="px-3 py-2 hover:no-underline">
                 <div className="flex items-center justify-between w-full">
-<<<<<<< HEAD
                   <span className="text-sm font-medium">{t("filter_sidebar.trackers.title")}</span>
-                  {selectedFilters.trackers.length > 0 && (
-=======
-                  <span className="text-sm font-medium">Trackers</span>
                   {selectedFilters.trackers.length + selectedFilters.excludeTrackers.length > 0 && (
->>>>>>> b0e99b58
                     <FilterBadge
                       count={selectedFilters.trackers.length + selectedFilters.excludeTrackers.length}
                       onClick={clearTrackersFilter}
@@ -1730,18 +1592,13 @@
                       onCheckedChange={() => handleTrackerCheckboxChange("")}
                       className="rounded border-input"
                     />
-<<<<<<< HEAD
-                    <span className="text-sm flex-1 italic text-muted-foreground">
-                      {t("filter_sidebar.trackers.no_tracker")}
-=======
                     <span
                       className={cn(
                         "text-sm flex-1 italic",
                         noTrackerState === "exclude" ? "text-destructive" : "text-muted-foreground"
                       )}
                     >
-                      No tracker
->>>>>>> b0e99b58
+                      {t("filter_sidebar.trackers.no_tracker")}
                     </span>
                     <span
                       className={cn(
@@ -1848,43 +1705,6 @@
                       </div>
                     </div>
                   ) : (
-<<<<<<< HEAD
-                    filteredTrackers.filter(tracker => tracker !== "").map((tracker) => (
-                      <ContextMenu key={tracker}>
-                        <ContextMenuTrigger asChild>
-                          <label className="flex items-center space-x-2 py-1 px-2 hover:bg-muted rounded cursor-pointer">
-                            <Checkbox
-                              checked={selectedFilters.trackers.includes(tracker)}
-                              onCheckedChange={() => handleTrackerToggle(tracker)}
-                            />
-                            <TrackerIconImage tracker={tracker} trackerIcons={trackerIcons} />
-                            <span className="text-sm flex-1 truncate w-8" title={tracker}>
-                              {tracker}
-                            </span>
-                            <span className="text-xs text-muted-foreground">
-                              {getDisplayCount(`tracker:${tracker}`, incognitoMode ? getLinuxCount(tracker, 100) : undefined)}
-                            </span>
-                          </label>
-                        </ContextMenuTrigger>
-                        <ContextMenuContent>
-                          <ContextMenuItem
-                            disabled={!supportsTrackerEditing}
-                            onClick={async () => {
-                              if (!supportsTrackerEditing) {
-                                return
-                              }
-                              setTrackerToEdit(tracker)
-                              await fetchTrackerURLs(tracker)
-                              setShowEditTrackerDialog(true)
-                            }}
-                          >
-                            <Edit className="mr-2 h-4 w-4" />
-                            {t("filter_sidebar.trackers.edit_url")}
-                          </ContextMenuItem>
-                        </ContextMenuContent>
-                      </ContextMenu>
-                    ))
-=======
                     nonEmptyFilteredTrackers.map((tracker) => {
                       const trackerState = getTrackerState(tracker)
                       return (
@@ -1934,13 +1754,12 @@
                               }}
                             >
                               <Edit className="mr-2 h-4 w-4" />
-                              Edit Tracker URL
+                              {t("filter_sidebar.trackers.edit_url")}
                             </ContextMenuItem>
                           </ContextMenuContent>
                         </ContextMenu>
                       )
                     })
->>>>>>> b0e99b58
                   )}
                 </div>
               </AccordionContent>
