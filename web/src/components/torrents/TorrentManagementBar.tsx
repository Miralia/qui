--- conflicted
+++ resolved
@@ -93,25 +93,8 @@
   excludeHashes = [],
   onComplete,
 }: TorrentManagementBarProps) {
-<<<<<<< HEAD
   const { t } = useTranslation()
 
-  // Fetch available tags
-  const { data: availableTags = [] } = useQuery({
-    queryKey: ["tags", instanceId],
-    queryFn: () => instanceId ? api.getTags(instanceId) : Promise.resolve([]),
-    enabled: !!instanceId,
-    staleTime: 60000,
-  })
-
-  // Fetch available categories
-  const { data: availableCategories = {} } = useQuery({
-    queryKey: ["categories", instanceId],
-    queryFn: () => instanceId ? api.getCategories(instanceId) : Promise.resolve({}),
-    enabled: !!instanceId,
-    staleTime: 60000,
-  })
-=======
   if (typeof instanceId !== "number" || instanceId <= 0) {
     return null
   }
@@ -123,7 +106,6 @@
   
   const isLoadingTagsData = isMetadataLoading && availableTags.length === 0
   const isLoadingCategoriesData = isMetadataLoading && Object.keys(availableCategories).length === 0
->>>>>>> 7625ed3a
 
   // Use the shared torrent actions hook
   const {
