--- conflicted
+++ resolved
@@ -106,11 +106,8 @@
   isAdvancedMetricsOpen: boolean
   setIsAdvancedMetricsOpen: (open: boolean) => void
 }) {
-<<<<<<< HEAD
   const { t } = useTranslation()
-=======
   const { instance, stats, serverState, torrentCounts, altSpeedEnabled, isLoading, error } = instanceData
->>>>>>> 26ac962d
   const [showSpeedLimitDialog, setShowSpeedLimitDialog] = useState(false)
 
   // Alternative speed limits toggle - no need to track state, just provide toggle function
@@ -391,7 +388,7 @@
                   {serverState?.last_external_address_v4 && (
                     <div className="flex items-center gap-2 text-xs">
                       <ExternalLink className="h-3 w-3 text-muted-foreground" />
-                      <span className="text-muted-foreground">External IPv4</span>
+                      <span className="text-muted-foreground">{t("dashboard.serverStats.externalIPv4")}</span>
                       <span className={`ml-auto font-medium font-mono ${incognitoMode ? "blur-sm select-none" : ""}`} style={incognitoMode ? { filter: "blur(8px)" } : {}}>{serverState.last_external_address_v4}</span>
                     </div>
                   )}
@@ -399,7 +396,7 @@
                   {serverState?.last_external_address_v6 && (
                     <div className="flex items-center gap-2 text-xs">
                       <ExternalLink className="h-3 w-3 text-muted-foreground" />
-                      <span className="text-muted-foreground">External IPv6</span>
+                      <span className="text-muted-foreground">{t("dashboard.serverStats.externalIPv6")}</span>
                       <span className={`ml-auto font-medium font-mono text-[10px] ${incognitoMode ? "blur-sm select-none" : ""}`} style={incognitoMode ? { filter: "blur(8px)" } : {}}>{serverState.last_external_address_v6}</span>
                     </div>
                   )}
