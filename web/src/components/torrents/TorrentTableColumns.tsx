/*
 * Copyright (c) 2025, s0up and the autobrr contributors.
 * SPDX-License-Identifier: GPL-2.0-or-later
 */

import { Badge } from "@/components/ui/badge";
import { Checkbox } from "@/components/ui/checkbox";
import { Progress } from "@/components/ui/progress";
import {
  Tooltip,
  TooltipContent,
  TooltipTrigger,
} from "@/components/ui/tooltip";
import {
  getLinuxCategory,
  getLinuxHash,
  getLinuxIsoName,
  getLinuxRatio,
  getLinuxSavePath,
  getLinuxTags,
  getLinuxTracker,
} from "@/lib/incognito";
import { formatSpeedWithUnit, type SpeedUnit } from "@/lib/speedUnits";
import { getStateLabel } from "@/lib/torrent-state-utils";
import { cn, formatBytes, formatDuration, getRatioColor } from "@/lib/utils";
import type { AppPreferences, Torrent } from "@/types";
import type { ColumnDef } from "@tanstack/react-table";
import type { TFunction } from "i18next";
import {
  AlertCircle,
  CheckCircle2,
  Download,
  Globe,
  ListOrdered,
  MoveRight,
  PlayCircle,
  RotateCw,
  StopCircle,
  Upload,
  XCircle,
} from "lucide-react";
import { memo, useEffect, useState } from "react";

function formatEta(seconds: number): string {
<<<<<<< HEAD
  if (seconds === 8640000) return "∞";
  if (seconds < 0) return "";

  const hours = Math.floor(seconds / 3600);
  const minutes = Math.floor((seconds % 3600) / 60);
=======
  if (seconds === 8640000) return "∞"
  if (seconds < 0) return "-"

  const hours = Math.floor(seconds / 3600)
  const minutes = Math.floor((seconds % 3600) / 60)
  const secs = Math.floor(seconds % 60)
>>>>>>> 7625ed3a

  if (hours > 24) {
    const days = Math.floor(hours / 24);
    return `${days}d ${hours % 24}h`;
  }

  if (hours > 0) {
    return `${hours}h ${minutes}m`;
  }

<<<<<<< HEAD
  return `${minutes}m`;
=======
  if (minutes > 0) {
    return `${minutes}m ${secs}s`
  }

  return `${secs}s`
>>>>>>> 7625ed3a
}

function formatReannounce(seconds: number): string {
  if (seconds < 0) return "-";

  const minutes = Math.floor(seconds / 60);

  if (minutes < 1) {
    return "< 1m";
  }

  return `${minutes}m`;
}

// Calculate minimum column width based on header text
function calculateMinWidth(text: string, padding: number = 48): number {
  const charWidth = 7.5;
  const extraPadding = 20;
  return Math.max(
    60,
    Math.ceil(text.length * charWidth) + padding + extraPadding
  );
}

interface TrackerIconCellProps {
  title: string;
  fallback: string;
  src: string | null;
}

// eslint-disable-next-line react-refresh/only-export-components
const TrackerIconCell = memo(
  ({ title, fallback, src }: TrackerIconCellProps) => {
    const [hasError, setHasError] = useState(false);

    useEffect(() => {
      setHasError(false);
    }, [src]);

    return (
      <div className="flex h-full w-full items-center justify-center" title={title}>
        <div className="flex h-4 w-4 items-center justify-center rounded-sm border border-border/40 bg-muted text-[10px] font-medium uppercase leading-none">
          {src && !hasError ? (
            <img
              src={src}
              alt=""
              className="h-full w-full rounded-[2px] object-cover"
              draggable={false}
              decoding="async"
              onError={() => setHasError(true)}
            />
          ) : (
            <span aria-hidden="true">{fallback}</span>
          )}
        </div>
      </div>
    );
  }
);

const getTrackerDisplayMeta = (tracker?: string) => {
  if (!tracker) {
    return {
      host: "",
      fallback: "#",
      title: "",
    };
  }

  const trimmed = tracker.trim();
  const fallbackLetter = trimmed ? trimmed.charAt(0).toUpperCase() : "#";

  let host = trimmed;
  try {
    if (trimmed.includes("://")) {
      const url = new URL(trimmed);
      host = url.hostname;
    }
  } catch {
    // Keep host as trimmed value if URL parsing fails
  }

  return {
    host,
    fallback: fallbackLetter,
    title: host,
  };
};

TrackerIconCell.displayName = "TrackerIconCell";

const STATUS_SORT_ORDER: Record<string, number> = {
  downloading: 20,
  metaDL: 21,
  forcedDL: 22,
  allocating: 23,
  checkingDL: 24,
  queuedDL: 25,
  stalledDL: 30,
  uploading: 40,
  forcedUP: 41,
  stoppedDL: 42,
  stoppedUP: 43,
  queuedUP: 44,
  stalledUP: 45,
  pausedDL: 50,
  pausedUP: 51,
  checkingUP: 60,
  checkingResumeData: 61,
  moving: 70,
  error: 80,
  missingFiles: 81,
};

const getTrackerAwareStatusLabel = (
  torrent: Torrent,
  supportsTrackerHealth: boolean,
  t: TFunction
): string => {
  if (supportsTrackerHealth) {
    if (torrent.tracker_health === "unregistered") {
      return t("filter_sidebar.status.unregistered");
    }
    if (torrent.tracker_health === "tracker_down") {
      return t("filter_sidebar.status.tracker_down");
    }
  }

  return getStateLabel(torrent.state);
};

const getTrackerAwareStatusSortMeta = (
  torrent: Torrent,
  supportsTrackerHealth: boolean,
  t: TFunction
) => {
  if (supportsTrackerHealth) {
    if (torrent.tracker_health === "unregistered") {
      return {
        priority: 0,
        statePriority: -1,
        label: t("filter_sidebar.status.unregistered"),
      };
    }
    if (torrent.tracker_health === "tracker_down") {
      return {
        priority: 1,
        statePriority: -1,
        label: t("filter_sidebar.status.tracker_down"),
      };
    }
  }

  const statePriority = STATUS_SORT_ORDER[torrent.state] ?? 1000;

  return {
    priority: 10,
    statePriority,
    label: getStateLabel(torrent.state),
  };
};

const getStatusIcon = (
  state: string,
  trackerHealth?: string | null,
  supportsTrackerHealth: boolean = true
) => {
  // Check tracker health first if supported
  if (supportsTrackerHealth && trackerHealth) {
    if (trackerHealth === "unregistered") {
      return XCircle;
    }
    if (trackerHealth === "tracker_down") {
      return AlertCircle;
    }
  }

  // Map states to icons matching FilterSidebar.tsx
  switch (state) {
    case "downloading":
    case "metaDL":
    case "forcedDL":
    case "queuedDL":
    case "stalledDL":
    case "stalled_downloading":
      return Download;
    case "uploading":
    case "forcedUP":
    case "queuedUP":
    case "stalledUP":
    case "stalled_uploading":
      return Upload;
    case "pausedDL":
    case "pausedUP":
    case "stopped":
    case "stoppedDL":
    case "stoppedUP":
    case "inactive":
      return StopCircle;
    case "checkingDL":
    case "checkingUP":
    case "checkingResumeData":
    case "checking":
      return RotateCw;
    case "allocating":
    case "moving":
      return MoveRight;
    case "error":
    case "missingFiles":
      return XCircle;
    case "active":
    case "running":
      return PlayCircle;
    case "stalled":
      return AlertCircle;
    default:
      // For completed state or any other state
      if (state.includes("complet")) {
        return CheckCircle2;
      }
      return CheckCircle2;
  }
};

type StatusBadgeVariant = "default" | "secondary" | "destructive" | "outline";

const compareTrackerAwareStatus = (
  torrentA: Torrent,
  torrentB: Torrent,
  supportsTrackerHealth: boolean,
  t: TFunction
): number => {
  const metaA = getTrackerAwareStatusSortMeta(torrentA, supportsTrackerHealth, t);
  const metaB = getTrackerAwareStatusSortMeta(torrentB, supportsTrackerHealth, t);

  if (metaA.priority !== metaB.priority) {
    return metaA.priority - metaB.priority;
  }

  if (metaA.statePriority !== metaB.statePriority) {
    return metaA.statePriority - metaB.statePriority;
  }

  const labelComparison = metaA.label.localeCompare(metaB.label, undefined, {
    sensitivity: "accent",
    numeric: false,
  });
  if (labelComparison !== 0) {
    return labelComparison;
  }

  const stateA = torrentA.state || "";
  const stateB = torrentB.state || "";

  const stateComparison = stateA.localeCompare(stateB, undefined, {
    sensitivity: "accent",
    numeric: false,
  });
  if (stateComparison !== 0) {
    return stateComparison;
  }

  const nameA = torrentA.name || "";
  const nameB = torrentB.name || "";

  return nameA.localeCompare(nameB, undefined, {
    sensitivity: "accent",
    numeric: false,
  });
};

const getStatusBadgeMeta = (
  torrent: Torrent,
  supportsTrackerHealth: boolean,
  t: TFunction
): {
  label: string;
  variant: StatusBadgeVariant;
  className: string;
  iconClass: string;
} => {
  const state = torrent.state;
  const baseLabel = getTrackerAwareStatusLabel(
    torrent,
    supportsTrackerHealth,
    t
  );
  const trackerHealth = torrent.tracker_health ?? null;

  let badgeVariant: StatusBadgeVariant = "outline";
  if (state === "downloading" || state === "uploading") {
    badgeVariant = "default";
  } else if (
    state === "stalledDL" ||
    state === "stalledUP" ||
    state === "pausedDL" ||
    state === "pausedUP" ||
    state === "queuedDL" ||
    state === "queuedUP"
  ) {
    badgeVariant = "secondary";
  } else if (state === "error" || state === "missingFiles") {
    badgeVariant = "destructive";
  }

  let badgeClass = "";
  let label = baseLabel;
  let iconClass = "text-muted-foreground";

  if (supportsTrackerHealth) {
    if (trackerHealth === "tracker_down") {
      label = t("filter_sidebar.status.tracker_down");
      badgeVariant = "outline";
      badgeClass = "text-yellow-500 border-yellow-500/40 bg-yellow-500/10";
      iconClass = "text-yellow-500";
    } else if (trackerHealth === "unregistered") {
      label = t("filter_sidebar.status.unregistered");
      badgeVariant = "outline";
      badgeClass = "text-destructive border-destructive/40 bg-destructive/10";
      iconClass = "text-destructive";
    }
  }

  if (badgeClass === "") {
    switch (badgeVariant) {
      case "default":
        iconClass = "text-primary";
        break;
      case "secondary":
        iconClass = "text-secondary-foreground";
        break;
      case "destructive":
        iconClass = "text-destructive";
        break;
      default:
        iconClass = "text-muted-foreground";
        break;
    }
  } else if (!iconClass) {
    iconClass = "text-muted-foreground";
  }

  return {
    label,
    variant: badgeVariant,
    className: badgeClass,
    iconClass,
  };
};

export const createColumns = (
  incognitoMode: boolean,
  t: TFunction = ((key: string) => key) as TFunction,
  selectionEnhancers?: {
    shiftPressedRef: { current: boolean };
    lastSelectedIndexRef: { current: number | null };
    customSelectAll?: {
      onSelectAll: (checked: boolean) => void;
      isAllSelected: boolean;
      isIndeterminate: boolean;
    };
    onRowSelection?: (hash: string, checked: boolean, rowId?: string) => void;
    isAllSelected?: boolean;
    excludedFromSelectAll?: Set<string>;
  },
  speedUnit: SpeedUnit = "bytes",
  trackerIcons?: Record<string, string>,
  formatTimestamp?: (timestamp: number) => string,
  instancePreferences?: AppPreferences | null,
  supportsTrackerHealth: boolean = true
): ColumnDef<Torrent>[] => [
  {
    id: "select",
    header: ({ table }) => (
      <div className="flex items-center justify-center p-1 -m-1">
        <Checkbox
          checked={
            selectionEnhancers?.customSelectAll?.isIndeterminate
              ? "indeterminate"
              : selectionEnhancers?.customSelectAll?.isAllSelected || false
          }
          onCheckedChange={(checked) => {
            if (selectionEnhancers?.customSelectAll?.onSelectAll) {
              selectionEnhancers.customSelectAll.onSelectAll(!!checked);
            } else {
              // Fallback to default behavior
              table.toggleAllPageRowsSelected(!!checked);
            }
          }}
          aria-label={t("torrent_table.header.select_all")}
          className="hover:border-ring cursor-pointer transition-colors"
        />
      </div>
    ),
    cell: ({ row, table }) => {
      const torrent = row.original;
      const hash = torrent.hash;

      // Determine if row is selected based on custom logic
      const isRowSelected = (() => {
        if (selectionEnhancers?.isAllSelected) {
          // In "select all" mode, row is selected unless excluded
          return !selectionEnhancers.excludedFromSelectAll?.has(hash);
        } else {
          // Regular mode, use table's selection state
          return row.getIsSelected();
        }
      })();

      return (
        <div className="flex items-center justify-center p-1 -m-1">
          <Checkbox
            checked={isRowSelected}
            onPointerDown={(e) => {
              if (selectionEnhancers) {
                selectionEnhancers.shiftPressedRef.current = e.shiftKey;
              }
            }}
            onCheckedChange={(checked: boolean | "indeterminate") => {
              const isShift =
                selectionEnhancers?.shiftPressedRef.current === true;
              const allRows = table.getRowModel().rows;
              const currentIndex = allRows.findIndex((r) => r.id === row.id);

              if (
                isShift &&
                selectionEnhancers?.lastSelectedIndexRef.current !== null
              ) {
                const start = Math.min(
                  selectionEnhancers.lastSelectedIndexRef.current!,
                  currentIndex
                );
                const end = Math.max(
                  selectionEnhancers.lastSelectedIndexRef.current!,
                  currentIndex
                );

                // For shift selection, use custom handler if available, otherwise fallback
                if (selectionEnhancers?.onRowSelection) {
                  for (let i = start; i <= end; i++) {
                    const r = allRows[i];
                    if (r) {
                      const rTorrent = r.original as Torrent;
                      selectionEnhancers.onRowSelection(
                        rTorrent.hash,
                        !!checked,
                        r.id
                      );
                    }
                  }
                } else {
                  table.setRowSelection((prev: Record<string, boolean>) => {
                    const next: Record<string, boolean> = { ...prev };
                    for (let i = start; i <= end; i++) {
                      const r = allRows[i];
                      if (r) {
                        next[r.id] = !!checked;
                      }
                    }
                    return next;
                  });
                }
              } else {
                // Single row selection
                if (selectionEnhancers?.onRowSelection) {
                  selectionEnhancers.onRowSelection(hash, !!checked, row.id);
                } else {
                  row.toggleSelected(!!checked);
                }
              }

              if (selectionEnhancers) {
                selectionEnhancers.lastSelectedIndexRef.current = currentIndex;
                selectionEnhancers.shiftPressedRef.current = false;
              }
            }}
            aria-label={t("torrent_table.header.select_row")}
            className="hover:border-ring cursor-pointer transition-colors"
          />
        </div>
      );
    },
    size: 40,
    enableResizing: false,
  },
  {
    accessorKey: "priority",
    header: () => (
      <Tooltip>
        <TooltipTrigger asChild>
          <div className="flex items-center justify-center">
            <ListOrdered className="h-4 w-4" />
          </div>
        </TooltipTrigger>
        <TooltipContent>{t("torrent_table.columns.priority")}</TooltipContent>
      </Tooltip>
    ),
    meta: {
      headerString: t("torrent_table.columns.priority"),
    },
    cell: ({ row }) => {
      const priority = row.original.priority;
      const state = row.original.state;
      const isQueued = state === "queuedDL" || state === "queuedUP";

      if (priority === 0 && !isQueued) {
        return (
          <span className="text-sm text-muted-foreground text-center block">
            -
          </span>
        );
      }

      if (isQueued) {
        const queueType = state === "queuedDL" ? "DL" : "UP";
        const badgeVariant = state === "queuedDL" ? "secondary" : "outline";
        return (
          <div className="flex items-center justify-center gap-1">
            <Badge variant={badgeVariant} className="text-xs px-1 py-0">
              Q{priority || "?"}
            </Badge>
            <span className="text-xs text-muted-foreground">{queueType}</span>
          </div>
        );
      }

      return (
        <span className="text-sm font-medium text-center block">
          {priority}
        </span>
      );
    },
    size: 65,
  },
  {
    accessorKey: "name",
    header: t("common.name"),
    cell: ({ row }) => {
      const displayName = incognitoMode
        ? getLinuxIsoName(row.original.hash)
        : row.original.name;
      return (
        <div
          className="overflow-hidden whitespace-nowrap text-sm"
          title={displayName}
        >
          {displayName}
        </div>
      );
    },
    size: 200,
  },
  {
    accessorKey: "size",
    header: t("torrent_table.columns.size"),
    cell: ({ row }) => (
      <span className="text-sm overflow-hidden whitespace-nowrap">
        {formatBytes(row.original.size)}
      </span>
    ),
    size: 85,
  },
  {
    accessorKey: "total_size",
    header: t("torrent_table.columns.total_size"),
    cell: ({ row }) => (
      <span className="text-sm overflow-hidden whitespace-nowrap">
        {formatBytes(row.original.total_size)}
      </span>
    ),
    size: 115,
  },
  {
    accessorKey: "progress",
    header: t("torrent_table.columns.progress"),
    cell: ({ row }) => (
      <div className="flex items-center gap-2">
        <Progress value={row.original.progress * 100} className="w-20" />
        <span className="text-xs text-muted-foreground">
          {row.original.progress >= 0.99 && row.original.progress < 1
            ? (Math.floor(row.original.progress * 1000) / 10).toFixed(1)
            : Math.round(row.original.progress * 100)}
          %
        </span>
      </div>
    ),
    size: 120,
  },
  {
    id: "status_icon",
    accessorFn: (torrent) => torrent.state,
    header: () => (
      <Tooltip>
        <TooltipTrigger asChild>
          <div
            className="flex h-full w-full items-center justify-center text-muted-foreground"
            aria-label={t("torrent_table.columns.status_icon")}
          >
            <PlayCircle className="h-4 w-4" aria-hidden="true" />
          </div>
        </TooltipTrigger>
        <TooltipContent>{t("torrent_table.columns.status_icon")}</TooltipContent>
      </Tooltip>
    ),
    meta: {
      headerString: t("torrent_table.columns.status_icon"),
    },
    sortingFn: (rowA, rowB) =>
      compareTrackerAwareStatus(
        rowA.original,
        rowB.original,
        supportsTrackerHealth,
        t
      ),
    cell: ({ row }) => {
      const torrent = row.original;
      const StatusIcon = getStatusIcon(
        torrent.state,
        torrent.tracker_health ?? null,
        supportsTrackerHealth
      );
      const { label: statusLabel, iconClass } = getStatusBadgeMeta(
        torrent,
        supportsTrackerHealth,
        t
      );

      return (
        <div
          className="flex h-full w-full items-center justify-center"
          title={statusLabel}
          aria-label={statusLabel}
        >
          <StatusIcon className={cn("h-4 w-4", iconClass)} aria-hidden="true" />
        </div>
      );
    },
    size: 48,
    minSize: 48,
    maxSize: 48,
    enableResizing: false,
    enableSorting: true,
  },
  {
    accessorKey: "state",
    header: t("common.status"),
    sortingFn: (rowA, rowB) =>
      compareTrackerAwareStatus(
        rowA.original,
        rowB.original,
        supportsTrackerHealth,
        t
      ),
    cell: ({ row }) => {
      const torrent = row.original;
      const state = torrent.state;
      const priority = torrent.priority;
      const isQueued = state === "queuedDL" || state === "queuedUP";
      const { label: displayLabel, variant: badgeVariant, className: badgeClass } =
        getStatusBadgeMeta(torrent, supportsTrackerHealth, t);

      if (isQueued && priority > 0) {
        return (
          <div className="flex items-center gap-1">
            <Badge variant={badgeVariant} className={cn("text-xs", badgeClass)}>
              {displayLabel}
            </Badge>
            <span className="text-xs text-muted-foreground">#{priority}</span>
          </div>
        );
      }

      return (
        <Badge variant={badgeVariant} className={cn("text-xs", badgeClass)}>
          {displayLabel}
        </Badge>
      );
    },
    size: 130,
  },
  {
    accessorKey: "num_seeds",
    header: t("torrent_table.columns.seeds"),
    cell: ({ row }) => {
      const connected = row.original.num_seeds >= 0 ? row.original.num_seeds : 0;
      const total =
        row.original.num_complete >= 0 ? row.original.num_complete : 0;
      if (total < 0 && connected < 0)
        return (
          <span className="text-sm overflow-hidden whitespace-nowrap">-</span>
        );
      return (
        <span className="text-sm overflow-hidden whitespace-nowrap">
          {connected} ({total})
        </span>
      );
    },
    size: 85,
  },
  {
    accessorKey: "num_leechs",
    header: t("torrent_table.columns.peers"),
    cell: ({ row }) => {
      const connected =
        row.original.num_leechs >= 0 ? row.original.num_leechs : 0;
      const total =
        row.original.num_incomplete >= 0 ? row.original.num_incomplete : 0;
      if (total < 0 && connected < 0)
        return (
          <span className="text-sm overflow-hidden whitespace-nowrap">-</span>
        );
      return (
        <span className="text-sm overflow-hidden whitespace-nowrap">
          {connected} ({total})
        </span>
      );
    },
    size: 85,
  },
  {
    accessorKey: "dlspeed",
    header: t("torrent_table.columns.down_speed"),
    cell: ({ row }) => {
      const speed = row.original.dlspeed;
      return (
        <span className="text-sm overflow-hidden whitespace-nowrap">
          {speed === 0 ? "-" : formatSpeedWithUnit(speed, speedUnit)}
        </span>
      );
    },
    size: calculateMinWidth(t("torrent_table.columns.down_speed")),
  },
  {
    accessorKey: "upspeed",
    header: t("torrent_table.columns.up_speed"),
    cell: ({ row }) => {
      const speed = row.original.upspeed;
      return (
        <span className="text-sm overflow-hidden whitespace-nowrap">
          {speed === 0 ? "-" : formatSpeedWithUnit(speed, speedUnit)}
        </span>
      );
    },
    size: calculateMinWidth(t("torrent_table.columns.up_speed")),
  },
  {
    accessorKey: "eta",
    header: t("torrent_table.columns.eta"),
    cell: ({ row }) => (
      <span className="text-sm overflow-hidden whitespace-nowrap">
        {formatEta(row.original.eta)}
      </span>
    ),
    size: 80,
  },
  {
    accessorKey: "ratio",
    header: t("torrent_table.columns.ratio"),
    cell: ({ row }) => {
      const ratio = incognitoMode
        ? getLinuxRatio(row.original.hash)
        : row.original.ratio;
      const displayRatio = ratio === -1 ? "∞" : ratio.toFixed(2);
      const colorVar = getRatioColor(ratio);

      return (
        <span
          className="text-sm font-medium overflow-hidden whitespace-nowrap"
          style={{ color: colorVar }}
        >
          {displayRatio}
        </span>
      );
    },
    size: 90,
  },
  {
    accessorKey: "popularity",
    header: t("torrent_table.columns.popularity"),
    cell: ({ row }) => {
      return (
        <div className="overflow-hidden whitespace-nowrap text-sm">
          {row.original.popularity.toFixed(2)}
        </div>
      );
    },
    size: 120,
  },
  {
    accessorKey: "category",
    header: t("common.category"),
    cell: ({ row }) => {
      const displayCategory = incognitoMode
        ? getLinuxCategory(row.original.hash)
        : row.original.category;
      return (
        <div
          className="overflow-hidden whitespace-nowrap text-sm"
          title={displayCategory || ""}
        >
          {displayCategory || ""}
        </div>
      );
    },
    size: 150,
  },
  {
    accessorKey: "tags",
    header: t("common.tags"),
    cell: ({ row }) => {
      const tags = incognitoMode
        ? getLinuxTags(row.original.hash)
        : row.original.tags;
      const displayTags = Array.isArray(tags) ? tags.join(", ") : tags || "";
      return (
        <div
          className="overflow-hidden whitespace-nowrap text-sm"
          title={displayTags}
        >
          {displayTags}
        </div>
      );
    },
    size: 200,
  },
  {
    accessorKey: "added_on",
    header: t("torrent_table.columns.added"),
    cell: ({ row }) => {
      const addedOn = row.original.added_on;
      if (!addedOn || addedOn === 0) {
        return "-";
      }

      return (
        <div className="overflow-hidden whitespace-nowrap text-sm">
          {formatTimestamp
            ? formatTimestamp(addedOn)
            : new Date(addedOn * 1000).toLocaleString()}
        </div>
      );
    },
    size: 200,
  },
  {
    accessorKey: "completion_on",
    header: t("torrent_table.columns.completed_on"),
    cell: ({ row }) => {
      const completionOn = row.original.completion_on;
      if (!completionOn || completionOn === 0) {
        return "-";
      }

      return (
        <div className="overflow-hidden whitespace-nowrap text-sm">
          {formatTimestamp
            ? formatTimestamp(completionOn)
            : new Date(completionOn * 1000).toLocaleString()}
        </div>
      );
    },
    size: 200,
  },
  {
    id: "tracker_icon",
    header: () => (
      <Tooltip>
        <TooltipTrigger asChild>
          <div
            className="flex h-full w-full items-center justify-center text-muted-foreground"
            aria-label="Tracker Icon"
          >
            <Globe className="h-4 w-4" aria-hidden="true" />
          </div>
        </TooltipTrigger>
        <TooltipContent>
          {t("torrent_table.columns.tracker_icon")}
        </TooltipContent>
      </Tooltip>
    ),
    meta: {
      headerString: t("torrent_table.columns.tracker_icon"),
    },
    cell: ({ row }) => {
      const tracker = incognitoMode
        ? getLinuxTracker(row.original.hash)
        : row.original.tracker;
      const { host, fallback, title } = getTrackerDisplayMeta(tracker);
      const iconSrc = host ? trackerIcons?.[host] ?? null : null;

      return <TrackerIconCell title={title} fallback={fallback} src={iconSrc} />;
    },
    size: 48,
    minSize: 48,
    maxSize: 48,
    enableResizing: false,
    enableSorting: false,
  },
  {
    accessorKey: "tracker",
    header: t("torrent_table.columns.tracker"),
    cell: ({ row }) => {
      const tracker = incognitoMode
        ? getLinuxTracker(row.original.hash)
        : row.original.tracker;
      let displayTracker = tracker;
      try {
        if (tracker && tracker.includes("://")) {
          const url = new URL(tracker);
          displayTracker = url.hostname;
        }
      } catch {
        // ignore
      }
      return (
        <div
          className="overflow-hidden whitespace-nowrap text-sm"
          title={tracker}
        >
          {displayTracker || "-"}
        </div>
      );
    },
    size: 150,
  },
  {
    accessorKey: "dl_limit",
    header: t("torrent_table.columns.down_limit"),
    cell: ({ row }) => {
      const downLimit = row.original.dl_limit;
      const displayDownLimit =
        downLimit === 0 ? "∞" : formatSpeedWithUnit(downLimit, speedUnit);

      return (
        <span className="text-sm font-medium overflow-hidden whitespace-nowrap">
          {displayDownLimit}
        </span>
      );
    },
    size: calculateMinWidth(t("torrent_table.columns.down_limit"), 30),
  },
  {
    accessorKey: "up_limit",
    header: t("torrent_table.columns.up_limit"),
    cell: ({ row }) => {
      const upLimit = row.original.up_limit;
      const displayUpLimit =
        upLimit === 0 ? "∞" : formatSpeedWithUnit(upLimit, speedUnit);

      return (
        <span className="text-sm font-medium overflow-hidden whitespace-nowrap">
          {displayUpLimit}
        </span>
      );
    },
    size: calculateMinWidth(t("torrent_table.columns.up_limit"), 30),
  },
  {
    accessorKey: "downloaded",
    header: t("torrent_table.columns.downloaded"),
    cell: ({ row }) => {
      const downloaded = row.original.downloaded;
      return (
        <span className="text-sm overflow-hidden whitespace-nowrap">
          {downloaded === 0 ? "-" : formatBytes(downloaded)}
        </span>
      );
    },
    size: calculateMinWidth(t("torrent_table.columns.downloaded")),
  },
  {
    accessorKey: "uploaded",
    header: t("torrent_table.columns.uploaded"),
    cell: ({ row }) => {
      const uploaded = row.original.uploaded;
      return (
        <span className="text-sm overflow-hidden whitespace-nowrap">
          {uploaded === 0 ? "-" : formatBytes(uploaded)}
        </span>
      );
    },
    size: calculateMinWidth(t("torrent_table.columns.uploaded")),
  },
  {
    accessorKey: "downloaded_session",
    header: t("torrent_table.columns.session_downloaded"),
    cell: ({ row }) => {
      const sessionDownloaded = row.original.downloaded_session;
      return (
        <span className="text-sm overflow-hidden whitespace-nowrap">
          {sessionDownloaded === 0 ? "-" : formatBytes(sessionDownloaded)}
        </span>
      );
    },
    size: calculateMinWidth(t("torrent_table.columns.session_downloaded")),
  },
  {
    accessorKey: "uploaded_session",
    header: t("torrent_table.columns.session_uploaded"),
    cell: ({ row }) => {
      const sessionUploaded = row.original.uploaded_session;
      return (
        <span className="text-sm overflow-hidden whitespace-nowrap">
          {sessionUploaded === 0 ? "-" : formatBytes(sessionUploaded)}
        </span>
      );
    },
    size: calculateMinWidth(t("torrent_table.columns.session_uploaded")),
  },
  {
    accessorKey: "amount_left",
    header: t("torrent_table.columns.remaining"),
    cell: ({ row }) => {
      const amountLeft = row.original.amount_left;
      return (
        <span className="text-sm overflow-hidden whitespace-nowrap">
          {amountLeft === 0 ? "-" : formatBytes(amountLeft)}
        </span>
      );
    },
    size: calculateMinWidth(t("torrent_table.columns.remaining")),
  },
  {
    accessorKey: "time_active",
    header: t("torrent_table.columns.time_active"),
    cell: ({ row }) => {
      const timeActive = row.original.time_active;
      return (
        <span className="text-sm overflow-hidden whitespace-nowrap">
          {formatDuration(timeActive)}
        </span>
      );
    },
    size: 250,
  },
  {
    accessorKey: "seeding_time",
    header: t("torrent_table.columns.seeding_time"),
    cell: ({ row }) => {
      const timeSeeded = row.original.seeding_time;
      return (
        <span className="text-sm overflow-hidden whitespace-nowrap">
          {formatDuration(timeSeeded)}
        </span>
      );
    },
    size: 250,
  },
  {
    accessorKey: "save_path",
    header: t("torrent_table.columns.save_path"),
    cell: ({ row }) => {
      const displayPath = incognitoMode
        ? getLinuxSavePath(row.original.hash)
        : row.original.save_path;
      return (
        <div
          className="overflow-hidden whitespace-nowrap text-sm"
          title={displayPath}
        >
          {displayPath}
        </div>
      );
    },
    size: 250,
  },
  {
    accessorKey: "completed",
    header: t("torrent_table.columns.completed"),
    cell: ({ row }) => {
      const completed = row.original.completed;
      return (
        <span className="text-sm overflow-hidden whitespace-nowrap">
          {completed === 0 ? "-" : formatBytes(completed)}
        </span>
      );
    },
    size: calculateMinWidth(t("torrent_table.columns.completed")),
  },
  {
    accessorKey: "ratio_limit",
    header: t("torrent_table.columns.ratio_limit"),
    cell: ({ row }) => {
      const ratioLimit = row.original.ratio_limit;
      const instanceRatioLimit = instancePreferences?.max_ratio;
      const displayRatioLimit =
        ratioLimit === -2
          ? instanceRatioLimit === -1
            ? "∞"
            : instanceRatioLimit?.toFixed(2) || "∞"
          : ratioLimit === -1
          ? "∞"
          : ratioLimit.toFixed(2);

      return (
        <span className="text-sm font-medium overflow-hidden whitespace-nowrap">
          {displayRatioLimit}
        </span>
      );
    },
    size: calculateMinWidth(t("torrent_table.columns.ratio_limit"), 24),
  },
  {
    accessorKey: "seen_complete",
    header: t("torrent_table.columns.last_seen_complete"),
    cell: ({ row }) => {
      const lastSeenComplete = row.original.seen_complete;
      if (!lastSeenComplete || lastSeenComplete === 0) {
        return "-";
      }

      return (
        <div className="overflow-hidden whitespace-nowrap text-sm">
          {formatTimestamp
            ? formatTimestamp(lastSeenComplete)
            : new Date(lastSeenComplete * 1000).toLocaleString()}
        </div>
      );
    },
    size: 200,
  },
  {
    accessorKey: "last_activity",
    header: t("torrent_table.columns.last_activity"),
    cell: ({ row }) => {
      const lastActivity = row.original.last_activity;
      if (!lastActivity || lastActivity === 0) {
        return "-";
      }

      return (
        <div className="overflow-hidden whitespace-nowrap text-sm">
          {formatTimestamp
            ? formatTimestamp(lastActivity)
            : new Date(lastActivity * 1000).toLocaleString()}
        </div>
      );
    },
    size: 200,
  },
  {
    accessorKey: "availability",
    header: t("torrent_table.columns.availability"),
    cell: ({ row }) => {
      const availability = row.original.availability;
      return (
        <span className="text-sm overflow-hidden whitespace-nowrap">
          {availability.toFixed(3)}
        </span>
      );
    },
    size: calculateMinWidth(t("torrent_table.columns.availability")),
  },
  // incomplete save path is not exposed by the API?
  {
    accessorKey: "infohash_v1",
    header: t("torrent_table.columns.infohash_v1"),
    cell: ({ row }) => {
      const original = row.original.infohash_v1;
      const maskBase =
        row.original.hash ||
        row.original.infohash_v1 ||
        row.original.infohash_v2 ||
        row.id;
      const infoHash =
        incognitoMode && original ? getLinuxHash(maskBase || "") : original;
      return (
        <div
          className="overflow-hidden whitespace-nowrap text-sm"
          title={infoHash}
        >
          {infoHash || "-"}
        </div>
      );
    },
    size: 370,
  },
  {
    accessorKey: "infohash_v2",
    header: t("torrent_table.columns.infohash_v2"),
    cell: ({ row }) => {
      const original = row.original.infohash_v2;
      const maskBase =
        row.original.hash ||
        row.original.infohash_v1 ||
        row.original.infohash_v2 ||
        row.id;
      const infoHash =
        incognitoMode && original ? getLinuxHash(maskBase || "") : original;
      return (
        <div
          className="overflow-hidden whitespace-nowrap text-sm"
          title={infoHash}
        >
          {infoHash || "-"}
        </div>
      );
    },
    size: 370,
  },
  {
    accessorKey: "reannounce",
    header: t("torrent_table.columns.reannounce_in"),
    cell: ({ row }) => {
      return (
        <div className="overflow-hidden whitespace-nowrap text-sm">
          {formatReannounce(row.original.reannounce)}
        </div>
      );
    },
    size: calculateMinWidth(t("torrent_table.columns.reannounce_in")),
  },
  {
    accessorKey: "private",
    header: t("torrent_table.columns.private"),
    cell: ({ row }) => {
      return (
        <div className="overflow-hidden whitespace-nowrap text-sm">
          {row.original.private ? t("common.yes") : t("common.no")}
        </div>
      );
    },
    size: calculateMinWidth(t("torrent_table.columns.private")),
  },
];<|MERGE_RESOLUTION|>--- conflicted
+++ resolved
@@ -42,20 +42,12 @@
 import { memo, useEffect, useState } from "react";
 
 function formatEta(seconds: number): string {
-<<<<<<< HEAD
-  if (seconds === 8640000) return "∞";
-  if (seconds < 0) return "";
-
-  const hours = Math.floor(seconds / 3600);
-  const minutes = Math.floor((seconds % 3600) / 60);
-=======
   if (seconds === 8640000) return "∞"
   if (seconds < 0) return "-"
 
   const hours = Math.floor(seconds / 3600)
   const minutes = Math.floor((seconds % 3600) / 60)
   const secs = Math.floor(seconds % 60)
->>>>>>> 7625ed3a
 
   if (hours > 24) {
     const days = Math.floor(hours / 24);
@@ -66,15 +58,11 @@
     return `${hours}h ${minutes}m`;
   }
 
-<<<<<<< HEAD
-  return `${minutes}m`;
-=======
   if (minutes > 0) {
     return `${minutes}m ${secs}s`
   }
 
   return `${secs}s`
->>>>>>> 7625ed3a
 }
 
 function formatReannounce(seconds: number): string {
@@ -945,7 +933,7 @@
         <TooltipTrigger asChild>
           <div
             className="flex h-full w-full items-center justify-center text-muted-foreground"
-            aria-label="Tracker Icon"
+            aria-label={t("torrent_table.columns.tracker_icon")}
           >
             <Globe className="h-4 w-4" aria-hidden="true" />
           </div>
