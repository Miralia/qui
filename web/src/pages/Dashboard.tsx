/*
 * Copyright (c) 2025, s0up and the autobrr contributors.
 * SPDX-License-Identifier: GPL-2.0-or-later
 */

import { InstanceErrorDisplay } from "@/components/instances/InstanceErrorDisplay"
import { InstanceSettingsButton } from "@/components/instances/InstanceSettingsButton"
import { PasswordIssuesBanner } from "@/components/instances/PasswordIssuesBanner"
import { Accordion, AccordionContent, AccordionItem, AccordionTrigger } from "@/components/ui/accordion"
import {
  AlertDialog,
  AlertDialogAction,
  AlertDialogCancel,
  AlertDialogContent,
  AlertDialogDescription,
  AlertDialogFooter,
  AlertDialogHeader,
  AlertDialogTitle
} from "@/components/ui/alert-dialog"
import { Badge } from "@/components/ui/badge"
import { Button } from "@/components/ui/button"
import { Card, CardContent, CardDescription, CardHeader, CardTitle } from "@/components/ui/card"
import { Collapsible, CollapsibleContent, CollapsibleTrigger } from "@/components/ui/collapsible"
import { Table, TableBody, TableCell, TableHead, TableHeader, TableRow } from "@/components/ui/table"
import { Tooltip, TooltipContent, TooltipTrigger } from "@/components/ui/tooltip"
import { useInstances } from "@/hooks/useInstances"
import { usePersistedAccordionState } from "@/hooks/usePersistedAccordionState"
import { useQBittorrentAppInfo } from "@/hooks/useQBittorrentAppInfo"
import { api } from "@/lib/api"
import { formatBytes, getRatioColor } from "@/lib/utils"
import type { InstanceResponse, ServerState, TorrentCounts, TorrentResponse, TorrentStats } from "@/types"
import { useMutation, useQueries, useQueryClient } from "@tanstack/react-query"
import { Link } from "@tanstack/react-router"
import { Activity, Ban, BrickWallFire, ChevronDown, ChevronUp, Download, ExternalLink, Eye, EyeOff, Globe, HardDrive, Minus, Plus, Rabbit, Turtle, Upload, Zap } from "lucide-react"
import { useMemo, useState } from "react"

import {
  DropdownMenu,
  DropdownMenuContent,
  DropdownMenuItem,
  DropdownMenuLabel,
  DropdownMenuSeparator,
  DropdownMenuTrigger
} from "@/components/ui/dropdown-menu"

import { useIncognitoMode } from "@/lib/incognito"
import { formatSpeedWithUnit, useSpeedUnits } from "@/lib/speedUnits"
import { useTranslation } from "react-i18next"

interface DashboardInstanceStats {
  instance: InstanceResponse
  stats: TorrentStats | null
  serverState: ServerState | null
  torrentCounts?: TorrentCounts
  altSpeedEnabled: boolean
  isLoading: boolean
  error: unknown
}

// Optimized hook to get all instance stats using shared TorrentResponse cache
function useAllInstanceStats(instances: InstanceResponse[]): DashboardInstanceStats[] {
  const dashboardQueries = useQueries({
    queries: instances.map(instance => ({
      // Use same query key pattern as useTorrentsList for first page with no filters
      queryKey: ["torrents-list", instance.id, 0, undefined, undefined, "added_on", "desc"],
      queryFn: () => api.getTorrents(instance.id, {
        page: 0,
        limit: 1, // Only need metadata, not actual torrents for Dashboard
        sort: "added_on",
        order: "desc" as const,
      }),
      enabled: true,
      refetchInterval: 5000, // Match TorrentTable polling
      staleTime: 2000,
      gcTime: 300000, // Match TorrentTable cache time
      placeholderData: (previousData: TorrentResponse | undefined) => previousData,
      retry: 1,
      retryDelay: 1000,
    })),
  })

  return instances.map<DashboardInstanceStats>((instance, index) => {
    const query = dashboardQueries[index]
    const data = query.data as TorrentResponse | undefined

    return {
      instance,
      // Return TorrentStats directly - no more backwards compatibility conversion
      stats: data?.stats ?? null,
      serverState: data?.serverState ?? null,
      torrentCounts: data?.counts,
      // Include alt speed status from server state to avoid separate API call
      altSpeedEnabled: data?.serverState?.use_alt_speed_limits || false,
      // Include loading/error state for individual instances
      isLoading: query.isLoading,
      error: query.error,
    }
  })
}


function InstanceCard({
  instanceData,
  isAdvancedMetricsOpen,
  setIsAdvancedMetricsOpen,
}: {
  instanceData: DashboardInstanceStats
  isAdvancedMetricsOpen: boolean
  setIsAdvancedMetricsOpen: (open: boolean) => void
}) {
  const { t } = useTranslation()
  const { instance, stats, serverState, torrentCounts, altSpeedEnabled, isLoading, error } = instanceData
  const [showSpeedLimitDialog, setShowSpeedLimitDialog] = useState(false)

  // Alternative speed limits toggle - no need to track state, just provide toggle function
  const queryClient = useQueryClient()
  const { mutate: toggleAltSpeed, isPending: isToggling } = useMutation({
    mutationFn: () => api.toggleAlternativeSpeedLimits(instance.id),
    onSuccess: () => {
      // Invalidate torrent queries to refresh server state
      queryClient.invalidateQueries({
        queryKey: ["torrents-list", instance.id],
      })
    },
  })

  // Still need app info for version display - keep this separate as it's cached well
  const {
    data: qbittorrentAppInfo,
    versionInfo: qbittorrentVersionInfo,
  } = useQBittorrentAppInfo(instance.id)
  const [incognitoMode, setIncognitoMode] = useIncognitoMode()
  const [speedUnit] = useSpeedUnits()
  const appVersion = qbittorrentAppInfo?.version || qbittorrentVersionInfo?.appVersion || ""
  const webAPIVersion = qbittorrentAppInfo?.webAPIVersion || qbittorrentVersionInfo?.webAPIVersion || ""
  const libtorrentVersion = qbittorrentAppInfo?.buildInfo?.libtorrent || ""
  const displayUrl = instance.host

  // Determine card state
  const isFirstLoad = isLoading && !stats
  const isDisconnected = (stats && !instance.connected) || (!isFirstLoad && !instance.connected)
  const hasError = Boolean(error) || (!isFirstLoad && !stats)
  const hasDecryptionOrRecentErrors = instance.hasDecryptionError || (instance.recentErrors && instance.recentErrors.length > 0)

  const rawConnectionStatus = serverState?.connection_status ?? instance.connectionStatus ?? ""
  const normalizedConnectionStatus = rawConnectionStatus ? rawConnectionStatus.trim().toLowerCase() : ""
  const formattedConnectionStatus = normalizedConnectionStatus ? normalizedConnectionStatus.replace(/_/g, " ") : ""
  const connectionStatusDisplay = formattedConnectionStatus? formattedConnectionStatus.replace(/\b\w/g, (char: string) => char.toUpperCase()): ""
  const hasConnectionStatus = Boolean(formattedConnectionStatus)

  // Determine badge variant and text
  let badgeVariant: "default" | "secondary" | "destructive" = "default"
  let badgeText = t("dashboard.instance.connected")

  if (isFirstLoad) {
    badgeVariant = "secondary"
    badgeText = t("dashboard.instance.loading")
  } else if (hasError) {
    badgeVariant = "destructive"
    badgeText = t("dashboard.instance.error")
  } else if (isDisconnected) {
    badgeVariant = "destructive"
    badgeText = t("dashboard.instance.disconnected")
  }

  const badgeClassName = "whitespace-nowrap"

  const isConnectable = normalizedConnectionStatus === "connected"
  const isFirewalled = normalizedConnectionStatus === "firewalled"
  const ConnectionStatusIcon = isConnectable ? Globe : isFirewalled ? BrickWallFire : Ban
  const connectionStatusIconClass = hasConnectionStatus? isConnectable? "text-green-500": isFirewalled? "text-amber-500": "text-destructive": ""

  const connectionStatusTooltip = connectionStatusDisplay ? (isConnectable ? "Connectable" : connectionStatusDisplay) : ""

  // Determine if settings button should show
  const showSettingsButton = instance.connected && !isFirstLoad && !hasDecryptionOrRecentErrors

  // Determine link destination
  const linkTo = hasDecryptionOrRecentErrors ? "/instances" : "/instances/$instanceId"
  const linkParams = hasDecryptionOrRecentErrors ? {} : { instanceId: instance.id.toString() }

  // Unified return statement
  return (
    <>
      <Card className="hover:shadow-lg transition-shadow">
        <CardHeader className={!isFirstLoad ? "gap-1" : ""}>
          <div className="flex items-center gap-2 sm:gap-3">
            <Link
              to={linkTo}
              params={linkParams}
              className="flex flex-1 items-center gap-2 hover:underline min-w-0"
            >
              <CardTitle className="text-lg truncate min-w-0 max-w-[80px] sm:max-w-[90px] md:max-w-[90px] lg:max-w-[90px] xl:max-w-[120px] 2xl:max-w-[250px]">{instance.name}</CardTitle>
              <ExternalLink className="h-3.5 w-3.5 text-muted-foreground shrink-0" />
            </Link>
            <div className="flex items-center gap-2 shrink-0">
              {instance.connected && !isFirstLoad && (
                <>
                  <Tooltip>
                    <TooltipTrigger asChild>
                      <Button
                        variant="ghost"
                        size="sm"
                        onClick={(e) => {
                          e.preventDefault()
                          e.stopPropagation()
                          setShowSpeedLimitDialog(true)
                        }}
                        disabled={isToggling}
                        className="h-8 w-8 p-0 !hover:bg-transparent"
                      >
                        {altSpeedEnabled ? (
                          <Turtle className="h-4 w-4 text-orange-600" />
                        ) : (
                          <Rabbit className="h-4 w-4 text-green-600" />
                        )}
                      </Button>
                    </TooltipTrigger>
                    <TooltipContent>
<<<<<<< HEAD
                      {altSpeedEnabled ? t("dashboard.instance.altSpeed.enabledTooltip") : t("dashboard.instance.altSpeed.disabledTooltip")}
=======
                      Alternative speed limits: {altSpeedEnabled ? "On" : "Off"}
>>>>>>> b0e99b58
                    </TooltipContent>
                  </Tooltip>
                  <AlertDialog open={showSpeedLimitDialog} onOpenChange={setShowSpeedLimitDialog}>
                    <AlertDialogContent>
                      <AlertDialogHeader>
                        <AlertDialogTitle>
                          {altSpeedEnabled ? t("dashboard.instance.altSpeed.disableTitle") : t("dashboard.instance.altSpeed.enableTitle")}
                        </AlertDialogTitle>
                        <AlertDialogDescription>
                          {altSpeedEnabled? t("dashboard.instance.altSpeed.disableDescription", { name: instance.name }): t("dashboard.instance.altSpeed.enableDescription", { name: instance.name })
                          }
                        </AlertDialogDescription>
                      </AlertDialogHeader>
                      <AlertDialogFooter>
                        <AlertDialogCancel>{t("common.cancel")}</AlertDialogCancel>
                        <AlertDialogAction
                          onClick={() => {
                            toggleAltSpeed()
                            setShowSpeedLimitDialog(false)
                          }}
                        >
                          {altSpeedEnabled ? t("dashboard.instance.altSpeed.disableAction") : t("dashboard.instance.altSpeed.enableAction")}
                        </AlertDialogAction>
                      </AlertDialogFooter>
                    </AlertDialogContent>
                  </AlertDialog>
                </>
              )}
              {showSettingsButton && (
                <InstanceSettingsButton
                  instanceId={instance.id}
                  instanceName={instance.name}
                />
              )}
              <Badge variant={badgeVariant} className={badgeClassName}>
                {badgeText}
              </Badge>
            </div>
          </div>
          {(appVersion || webAPIVersion || libtorrentVersion || formattedConnectionStatus) && (
            <CardDescription className="flex flex-wrap items-center gap-1.5 text-xs">
              {formattedConnectionStatus && (
                <Tooltip>
                  <TooltipTrigger asChild>
                    <span
                      aria-label={`qBittorrent connection status: ${connectionStatusDisplay || formattedConnectionStatus}`}
                      className={`inline-flex h-5 w-5 items-center justify-center ${connectionStatusIconClass}`}
                    >
                      <ConnectionStatusIcon className="h-4 w-4" aria-hidden="true" />
                    </span>
                  </TooltipTrigger>
                  <TooltipContent className="max-w-[220px]">
                    <p>{connectionStatusTooltip}</p>
                  </TooltipContent>
                </Tooltip>
              )}
              {appVersion && (
                <Badge variant="secondary" className="text-[10px] px-1.5 py-0.5">
                  qBit {appVersion}
                </Badge>
              )}
              {webAPIVersion && (
                <Badge variant="secondary" className="text-[10px] px-1.5 py-0.5">
                  API v{webAPIVersion}
                </Badge>
              )}
              {libtorrentVersion && (
                <Badge variant="secondary" className="text-[10px] px-1.5 py-0.5">
                  lt {libtorrentVersion}
                </Badge>
              )}
            </CardDescription>
          )}
          <CardDescription className="text-xs">
            <div className="flex items-center gap-1 min-w-0">
              <span className={`${incognitoMode ? "blur-sm select-none" : ""} truncate min-w-0`} style={incognitoMode ? { filter: "blur(8px)" } : {}} title={displayUrl}>
                {displayUrl}
              </span>
              <Button
                variant="ghost"
                size="icon"
                className={`${!isFirstLoad ? "h-4 w-4" : "h-5 w-5"} p-0 ${isFirstLoad ? "hover:bg-muted/50" : ""} shrink-0`}
                onClick={(e) => {
                  if (isFirstLoad) {
                    e.preventDefault()
                    e.stopPropagation()
                  }
                  setIncognitoMode(!incognitoMode)
                }}
              >
                {incognitoMode ? <EyeOff className="h-3.5 w-3.5" /> : <Eye className="h-3.5 w-3.5" />}
              </Button>
            </div>
          </CardDescription>
        </CardHeader>
        <CardContent>
          {/* Show loading or error state */}
          {(isFirstLoad || hasError || isDisconnected) ? (
            <div className="text-sm text-muted-foreground text-center">
              {isFirstLoad && <p className="animate-pulse">{t("dashboard.stats.loading")}</p>}
              {hasError && !isDisconnected && <p>{t("dashboard.stats.failed")}</p>}
              <InstanceErrorDisplay instance={instance} compact />
            </div>
          ) : (
            /* Show normal stats */
            <div className="space-y-2 sm:space-y-3">
              <div className="mb-3 sm:mb-6">
                <div className="flex items-center justify-center mb-1">
                  <span className="flex-1 text-center text-xs text-muted-foreground">{t("dashboard.status.downloading")}</span>
                  <span className="flex-1 text-center text-xs text-muted-foreground">{t("dashboard.status.active")}</span>
                  <span className="flex-1 text-center text-xs text-muted-foreground">{t("dashboard.status.error")}</span>
                  <span className="flex-1 text-center text-xs text-muted-foreground">{t("dashboard.status.total")}</span>
                </div>
                <div className="flex items-center justify-center">
                  <span className="flex-1 text-center text-base sm:text-lg font-semibold">
                    {torrentCounts?.status?.downloading || 0}
                  </span>
                  <span className="flex-1 text-center text-base sm:text-lg font-semibold">{torrentCounts?.status?.active || 0}</span>
                  <span className={`flex-1 text-center text-base sm:text-lg font-semibold ${(torrentCounts?.status?.errored || 0) > 0 ? "text-destructive" : ""}`}>
                    {torrentCounts?.status?.errored || 0}
                  </span>
                  <span className="flex-1 text-center text-base sm:text-lg font-semibold">{torrentCounts?.total || 0}</span>
                </div>
              </div>

              <div className="grid grid-cols-1 sm:grid-cols-1 gap-1 sm:gap-2">
                <div className="flex items-center gap-2 text-xs">
                  <Download className="h-3 w-3 text-muted-foreground flex-shrink-0" />
                  <span className="text-muted-foreground">{t("dashboard.serverStats.download")}</span>
                  <span className="ml-auto font-medium truncate">{formatSpeedWithUnit(stats?.totalDownloadSpeed || 0, speedUnit)}</span>
                </div>

                <div className="flex items-center gap-2 text-xs">
                  <Upload className="h-3 w-3 text-muted-foreground flex-shrink-0" />
                  <span className="text-muted-foreground">{t("dashboard.serverStats.upload")}</span>
                  <span className="ml-auto font-medium truncate">{formatSpeedWithUnit(stats?.totalUploadSpeed || 0, speedUnit)}</span>
                </div>

                <div className="flex items-center gap-2 text-xs">
                  <HardDrive className="h-3 w-3 text-muted-foreground flex-shrink-0" />
                  <span className="text-muted-foreground">{t("dashboard.serverStats.totalSize")}</span>
                  <span className="ml-auto font-medium truncate">{formatBytes(stats?.totalSize || 0)}</span>
                </div>
              </div>

              {serverState?.free_space_on_disk !== undefined && serverState.free_space_on_disk > 0 && (
                <div className="flex items-center gap-2 text-xs mt-1 sm:mt-2">
                  <HardDrive className="h-3 w-3 text-muted-foreground flex-shrink-0" />
                  <span className="text-muted-foreground">{t("dashboard.serverStats.freeSpace")}</span>
                  <span className="ml-auto font-medium truncate">{formatBytes(serverState.free_space_on_disk)}</span>
                </div>
              )}

              <Collapsible open={isAdvancedMetricsOpen} onOpenChange={setIsAdvancedMetricsOpen}>
                <CollapsibleTrigger className="flex items-center gap-2 text-xs text-muted-foreground hover:text-foreground transition-colors w-full [&[data-state=open]>svg]:rotate-180">
                  <ChevronDown className="h-3 w-3 transition-transform" />
<<<<<<< HEAD
                  <span>{t("dashboard.instance.showMore")}</span>
=======
                  <span>{`Show ${isAdvancedMetricsOpen ? "less" : "more"}`}</span>
>>>>>>> b0e99b58
                </CollapsibleTrigger>
                <CollapsibleContent className="space-y-2 mt-2">
                  {serverState?.total_peer_connections !== undefined && (
                    <div className="flex items-center gap-2 text-xs">
                      <Activity className="h-3 w-3 text-muted-foreground" />
                      <span className="text-muted-foreground">{t("dashboard.serverStats.peerConnections")}</span>
                      <span className="ml-auto font-medium">{serverState.total_peer_connections || 0}</span>
                    </div>
                  )}

                  {serverState?.queued_io_jobs !== undefined && (
                    <div className="flex items-center gap-2 text-xs">
                      <Zap className="h-3 w-3 text-muted-foreground" />
                      <span className="text-muted-foreground">{t("dashboard.serverStats.queuedIO")}</span>
                      <span className="ml-auto font-medium">{serverState.queued_io_jobs || 0}</span>
                    </div>
                  )}

                  {serverState?.total_buffers_size !== undefined && (
                    <div className="flex items-center gap-2 text-xs">
                      <HardDrive className="h-3 w-3 text-muted-foreground" />
                      <span className="text-muted-foreground">{t("dashboard.serverStats.bufferSize")}</span>
                      <span className="ml-auto font-medium">{formatBytes(serverState.total_buffers_size)}</span>
                    </div>
                  )}

                  {serverState?.total_queued_size !== undefined && (
                    <div className="flex items-center gap-2 text-xs">
                      <Activity className="h-3 w-3 text-muted-foreground" />
                      <span className="text-muted-foreground">{t("dashboard.serverStats.totalQueued")}</span>
                      <span className="ml-auto font-medium">{formatBytes(serverState.total_queued_size)}</span>
                    </div>
                  )}

                  {serverState?.average_time_queue !== undefined && (
                    <div className="flex items-center gap-2 text-xs">
                      <Zap className="h-3 w-3 text-muted-foreground" />
                      <span className="text-muted-foreground">{t("dashboard.serverStats.avgQueueTime")}</span>
                      <span className="ml-auto font-medium">{serverState.average_time_queue}ms</span>
                    </div>
                  )}

                  {serverState?.last_external_address_v4 && (
                    <div className="flex items-center gap-2 text-xs">
                      <ExternalLink className="h-3 w-3 text-muted-foreground" />
                      <span className="text-muted-foreground">{t("dashboard.serverStats.externalIPv4")}</span>
                      <span className={`ml-auto font-medium font-mono ${incognitoMode ? "blur-sm select-none" : ""}`} style={incognitoMode ? { filter: "blur(8px)" } : {}}>{serverState.last_external_address_v4}</span>
                    </div>
                  )}

                  {serverState?.last_external_address_v6 && (
                    <div className="flex items-center gap-2 text-xs">
                      <ExternalLink className="h-3 w-3 text-muted-foreground" />
                      <span className="text-muted-foreground">{t("dashboard.serverStats.externalIPv6")}</span>
                      <span className={`ml-auto font-medium font-mono text-[10px] ${incognitoMode ? "blur-sm select-none" : ""}`} style={incognitoMode ? { filter: "blur(8px)" } : {}}>{serverState.last_external_address_v6}</span>
                    </div>
                  )}
                </CollapsibleContent>
              </Collapsible>

              <InstanceErrorDisplay instance={instance} compact />
            </div>
          )}

          {/* Version footer - always show if we have version info */}
        </CardContent>
      </Card>
    </>
  )
}

<<<<<<< HEAD
function GlobalStatsCards({ statsData }: { statsData: Array<{ instance: InstanceResponse, stats: TorrentStats | null, serverState: ServerState | null, torrentCounts: TorrentCounts | undefined }> }) {
  const { t } = useTranslation()
=======
function GlobalStatsCards({ statsData }: { statsData: DashboardInstanceStats[] }) {
>>>>>>> b0e99b58
  const [speedUnit] = useSpeedUnits()
  const globalStats = useMemo(() => {
    const connected = statsData.filter(({ instance }) => instance?.connected).length
    const totalTorrents = statsData.reduce((sum, { torrentCounts }) =>
      sum + (torrentCounts?.total || 0), 0)
    const activeTorrents = statsData.reduce((sum, { torrentCounts }) =>
      sum + (torrentCounts?.status?.active || 0), 0)
    const totalDownload = statsData.reduce((sum, { stats }) =>
      sum + (stats?.totalDownloadSpeed || 0), 0)
    const totalUpload = statsData.reduce((sum, { stats }) =>
      sum + (stats?.totalUploadSpeed || 0), 0)
    const totalErrors = statsData.reduce((sum, { torrentCounts }) =>
      sum + (torrentCounts?.status?.errored || 0), 0)
    const totalSize = statsData.reduce((sum, { stats }) =>
      sum + (stats?.totalSize || 0), 0)

    // Calculate server stats
    const alltimeDl = statsData.reduce((sum, { serverState }) =>
      sum + (serverState?.alltime_dl || 0), 0)
    const alltimeUl = statsData.reduce((sum, { serverState }) =>
      sum + (serverState?.alltime_ul || 0), 0)
    const totalPeers = statsData.reduce((sum, { serverState }) =>
      sum + (serverState?.total_peer_connections || 0), 0)

    // Calculate global ratio
    let globalRatio = 0
    if (alltimeDl > 0) {
      globalRatio = alltimeUl / alltimeDl
    }

    return {
      connected,
      total: statsData.length,
      totalTorrents,
      activeTorrents,
      totalDownload,
      totalUpload,
      totalErrors,
      totalSize,
      alltimeDl,
      alltimeUl,
      globalRatio,
      totalPeers,
    }
  }, [statsData])

  return (
    <>
      <Card>
        <CardHeader className="flex flex-row items-center justify-between space-y-0 pb-2">
                            <CardTitle className="text-sm font-medium">{t("common.titles.instances")}</CardTitle>          <HardDrive className="h-4 w-4 text-muted-foreground" />
        </CardHeader>
        <CardContent>
          <div className="text-2xl font-bold">{globalStats.connected}/{globalStats.total}</div>
          <p className="text-xs text-muted-foreground">
            {t("dashboard.globalStats.instances.description")}
          </p>
        </CardContent>
      </Card>

      <Card>
        <CardHeader className="flex flex-row items-center justify-between space-y-0 pb-2">
          <CardTitle className="text-sm font-medium">{t("dashboard.globalStats.totalTorrents.title")}</CardTitle>
          <Activity className="h-4 w-4 text-muted-foreground" />
        </CardHeader>
        <CardContent>
          <div className="text-2xl font-bold">{globalStats.totalTorrents}</div>
          <p className="text-xs text-muted-foreground">
            {t("dashboard.globalStats.totalTorrents.description", { active: globalStats.activeTorrents, size: formatBytes(globalStats.totalSize) })}
          </p>
        </CardContent>
      </Card>

      <Card>
        <CardHeader className="flex flex-row items-center justify-between space-y-0 pb-2">
          <CardTitle className="text-sm font-medium">{t("dashboard.globalStats.totalDownload.title")}</CardTitle>
          <Download className="h-4 w-4 text-muted-foreground" />
        </CardHeader>
        <CardContent>
          <div className="text-2xl font-bold">{formatSpeedWithUnit(globalStats.totalDownload, speedUnit)}</div>
          <p className="text-xs text-muted-foreground">
            {t("dashboard.globalStats.allInstancesCombined")}
          </p>
        </CardContent>
      </Card>

      <Card>
        <CardHeader className="flex flex-row items-center justify-between space-y-0 pb-2">
          <CardTitle className="text-sm font-medium">{t("dashboard.globalStats.totalUpload.title")}</CardTitle>
          <Upload className="h-4 w-4 text-muted-foreground" />
        </CardHeader>
        <CardContent>
          <div className="text-2xl font-bold">{formatSpeedWithUnit(globalStats.totalUpload, speedUnit)}</div>
          <p className="text-xs text-muted-foreground">
            {t("dashboard.globalStats.allInstancesCombined")}
          </p>
        </CardContent>
      </Card>
    </>
  )
}

<<<<<<< HEAD
function GlobalAllTimeStats({ statsData }: { statsData: Array<{ instance: InstanceResponse, stats: TorrentStats | null, serverState: ServerState | null }> }) {
  const { t } = useTranslation()
=======
function GlobalAllTimeStats({ statsData }: { statsData: DashboardInstanceStats[] }) {
>>>>>>> b0e99b58
  const [accordionValue, setAccordionValue] = usePersistedAccordionState("qui-global-stats-accordion")

  const globalStats = useMemo(() => {
    // Calculate server stats
    const alltimeDl = statsData.reduce((sum, { serverState }) =>
      sum + (serverState?.alltime_dl || 0), 0)
    const alltimeUl = statsData.reduce((sum, { serverState }) =>
      sum + (serverState?.alltime_ul || 0), 0)
    const totalPeers = statsData.reduce((sum, { serverState }) =>
      sum + (serverState?.total_peer_connections || 0), 0)

    // Calculate global ratio
    let globalRatio = 0
    if (alltimeDl > 0) {
      globalRatio = alltimeUl / alltimeDl
    }

    return {
      alltimeDl,
      alltimeUl,
      globalRatio,
      totalPeers,
    }
  }, [statsData])

  // Apply color grading to ratio
  const ratioColor = getRatioColor(globalStats.globalRatio)

  // Don't show if no data
  if (globalStats.alltimeDl === 0 && globalStats.alltimeUl === 0) {
    return null
  }

  return (
    <Accordion type="single" collapsible className="rounded-lg border bg-card" value={accordionValue} onValueChange={setAccordionValue}>
      <AccordionItem value="server-stats" className="border-0">
        <AccordionTrigger className="px-4 py-4 hover:no-underline hover:bg-muted/50 transition-colors [&>svg]:hidden group">
          {/* Mobile layout */}
          <div className="sm:hidden w-full">
            <div className="flex items-center justify-between mb-3">
              <div className="flex items-center gap-2">
                <Plus className="h-3.5 w-3.5 text-muted-foreground group-data-[state=open]:hidden" />
                <Minus className="h-3.5 w-3.5 text-muted-foreground group-data-[state=closed]:hidden" />
                <h3 className="text-sm font-medium text-muted-foreground">{t("dashboard.serverStats.title")}</h3>
              </div>
            </div>
            <div className="flex items-center justify-between">
              <div className="flex items-center gap-4">
                <div className="flex items-center gap-1.5">
                  <ChevronDown className="h-3.5 w-3.5 text-muted-foreground" />
                  <span className="text-sm font-semibold">{formatBytes(globalStats.alltimeDl)}</span>
                </div>
                <div className="flex items-center gap-1.5">
                  <ChevronUp className="h-3.5 w-3.5 text-muted-foreground" />
                  <span className="text-sm font-semibold">{formatBytes(globalStats.alltimeUl)}</span>
                </div>
              </div>
              <div className="flex items-center gap-4 text-sm">
                <div>
                  <span className="text-xs text-muted-foreground">{t("dashboard.serverStats.ratio")} </span>
                  <span className="font-semibold" style={{ color: ratioColor }}>
                    {globalStats.globalRatio.toFixed(2)}
                  </span>
                </div>
                {globalStats.totalPeers > 0 && (
                  <div>
                    <span className="text-xs text-muted-foreground">{t("dashboard.serverStats.peers")} </span>
                    <span className="font-semibold">{globalStats.totalPeers}</span>
                  </div>
                )}
              </div>
            </div>
          </div>

          {/* Desktop layout */}
          <div className="hidden sm:flex flex-col sm:flex-row sm:items-center sm:justify-between gap-4 w-full">
            <div className="flex items-center gap-2">
              <Plus className="h-4 w-4 text-muted-foreground group-data-[state=open]:hidden" />
              <Minus className="h-4 w-4 text-muted-foreground group-data-[state=closed]:hidden" />
              <h3 className="text-base font-medium">{t("dashboard.serverStats.title")}</h3>
            </div>
            <div className="flex flex-wrap items-center gap-6 text-sm">
              <div className="flex items-center gap-2">
                <ChevronDown className="h-4 w-4 text-muted-foreground" />
                <span className="text-lg font-semibold">{formatBytes(globalStats.alltimeDl)}</span>
              </div>

              <div className="flex items-center gap-2">
                <ChevronUp className="h-4 w-4 text-muted-foreground" />
                <span className="text-lg font-semibold">{formatBytes(globalStats.alltimeUl)}</span>
              </div>

              <div className="flex items-center gap-2">
                <span className="text-muted-foreground">{t("dashboard.serverStats.ratio")}</span>
                <span className="text-lg font-semibold" style={{ color: ratioColor }}>
                  {globalStats.globalRatio.toFixed(2)}
                </span>
              </div>

              {globalStats.totalPeers > 0 && (
                <div className="flex items-center gap-2">
                  <span className="text-muted-foreground">{t("dashboard.serverStats.peers")}</span>
                  <span className="text-lg font-semibold">{globalStats.totalPeers}</span>
                </div>
              )}
            </div>
          </div>
        </AccordionTrigger>
        <AccordionContent className="px-0 pb-0">
          <Table>
            <TableHeader>
              <TableRow className="bg-muted/50">
                <TableHead className="text-center">{t("dashboard.instanceTable.instance")}</TableHead>
                <TableHead className="text-center">
                  <div className="flex items-center justify-center gap-1">
                    <span>{t("dashboard.instanceTable.downloaded")}</span>
                  </div>
                </TableHead>
                <TableHead className="text-center">
                  <div className="flex items-center justify-center gap-1">
                    <span>{t("dashboard.instanceTable.uploaded")}</span>
                  </div>
                </TableHead>
                <TableHead className="text-center">{t("dashboard.instanceTable.ratio")}</TableHead>
                <TableHead className="text-center hidden sm:table-cell">{t("dashboard.instanceTable.peers")}</TableHead>
              </TableRow>
            </TableHeader>
            <TableBody>
              {statsData
                .filter(({ serverState }) => serverState?.alltime_dl || serverState?.alltime_ul)
                .map(({ instance, serverState }) => {
                  const instanceRatio = serverState?.alltime_dl ? (serverState.alltime_ul || 0) / serverState.alltime_dl : 0
                  const instanceRatioColor = getRatioColor(instanceRatio)

                  return (
                    <TableRow key={instance.id}>
                      <TableCell className="text-center font-medium">{instance.name}</TableCell>
                      <TableCell className="text-center font-semibold">
                        {formatBytes(serverState?.alltime_dl || 0)}
                      </TableCell>
                      <TableCell className="text-center font-semibold">
                        {formatBytes(serverState?.alltime_ul || 0)}
                      </TableCell>
                      <TableCell className="text-center font-semibold" style={{ color: instanceRatioColor }}>
                        {instanceRatio.toFixed(2)}
                      </TableCell>
                      <TableCell className="text-center font-semibold hidden sm:table-cell">
                        {serverState?.total_peer_connections !== undefined ? (serverState.total_peer_connections || 0) : "-"}
                      </TableCell>
                    </TableRow>
                  )
                })}
            </TableBody>
          </Table>
        </AccordionContent>
      </AccordionItem>
    </Accordion>
  )
}

<<<<<<< HEAD
function QuickActionsDropdown({ statsData }: { statsData: Array<{ instance: InstanceResponse, stats: TorrentStats | null, serverState: ServerState | null }> }) {
  const { t } = useTranslation()
=======
function QuickActionsDropdown({ statsData }: { statsData: DashboardInstanceStats[] }) {
>>>>>>> b0e99b58
  const connectedInstances = statsData
    .filter(({ instance }) => instance?.connected)
    .map(({ instance }) => instance)

  if (connectedInstances.length === 0) {
    return null
  }

  return (
    <DropdownMenu>
      <DropdownMenuTrigger asChild>
        <Button variant="outline" size="sm" className="w-full sm:w-auto">
          <Zap className="h-4 w-4 mr-2" />
          {t("dashboard.quickActions.title")}
          <ChevronDown className="h-3 w-3 ml-1" />
        </Button>
      </DropdownMenuTrigger>
      <DropdownMenuContent align="end" className="w-56">
        <DropdownMenuLabel>{t("dashboard.quickActions.addTorrent")}</DropdownMenuLabel>
        <DropdownMenuSeparator />
        {connectedInstances.map(instance => (
          <Link
            key={instance.id}
            to="/instances/$instanceId"
            params={{ instanceId: instance.id.toString() }}
            search={{ modal: "add-torrent" }}
          >
            <DropdownMenuItem className="cursor-pointer active:bg-accent focus:bg-accent">
              <Plus className="h-4 w-4 mr-2" />
              <span>{t("dashboard.quickActions.addTorrentTo", { name: instance.name })}</span>
            </DropdownMenuItem>
          </Link>
        ))}
      </DropdownMenuContent>
    </DropdownMenu>
  )
}

export function Dashboard() {
  const { t } = useTranslation()
  const { instances, isLoading } = useInstances()
  const allInstances = instances || []
  const [isAdvancedMetricsOpen, setIsAdvancedMetricsOpen] = useState(false)

  // Use safe hook that always calls the same number of hooks
  const statsData = useAllInstanceStats(allInstances)

  if (isLoading) {
    return (
      <div className="container mx-auto p-4 sm:p-6">
        <div className="animate-pulse space-y-4">
          <div className="h-8 bg-muted rounded w-48"></div>
          <div className="h-4 bg-muted rounded w-64"></div>
          <div className="grid gap-4 md:grid-cols-2 lg:grid-cols-4">
            {[...Array(4)].map((_, i) => (
              <div key={i} className="h-24 bg-muted rounded"></div>
            ))}
          </div>
        </div>
      </div>
    )
  }

  return (
    <div className="container mx-auto p-4 sm:p-6">
      {/* Header with Actions */}
      <div className="mb-6">
        <h1 className="text-2xl sm:text-3xl font-bold">{t("dashboard.title")}</h1>
        <div className="flex flex-col sm:flex-row sm:items-center sm:justify-between gap-2 mt-2">
          <p className="text-muted-foreground">
            {t("dashboard.description")}
          </p>
          {instances && instances.length > 0 && (
            <div className="flex flex-col sm:flex-row gap-2 w-full sm:w-auto">
              <QuickActionsDropdown statsData={statsData} />
              <Link to="/instances" search={{ modal: "add-instance" }} className="w-full sm:w-auto">
                <Button variant="outline" size="sm" className="w-full sm:w-auto">
                  <Plus className="h-4 w-4 mr-2" />
              {t("instances.add")}
                </Button>
              </Link>
            </div>
          )}
        </div>
      </div>

      {/* Show banner if any instances have decryption errors */}
      <PasswordIssuesBanner instances={instances || []} />

      {instances && instances.length > 0 ? (
        <div className="space-y-6">
          {/* Stats Bar */}
          <GlobalAllTimeStats statsData={statsData} />

          {/* Global Stats */}
          <div className="grid gap-4 md:grid-cols-2 lg:grid-cols-4">
            <GlobalStatsCards statsData={statsData} />
          </div>


          {/* Instance Cards */}
          {allInstances.length > 0 && (
            <div>
              <h2 className="text-xl font-semibold mb-4">{t("common.titles.instances")}</h2>
              {/* Responsive layout so each instance mounts once */}
              <div className="flex flex-col gap-4 sm:grid sm:grid-cols-1 md:grid-cols-2 lg:grid-cols-3">
                {statsData.map(instanceData => (
                  <InstanceCard
                    key={instanceData.instance.id}
                    instanceData={instanceData}
                    isAdvancedMetricsOpen={isAdvancedMetricsOpen}
                    setIsAdvancedMetricsOpen={setIsAdvancedMetricsOpen}
                  />
                ))}
              </div>
            </div>
          )}
        </div>
      ) : (
        <Card className="p-8 sm:p-12 text-center">
          <div className="space-y-4">
            <HardDrive className="h-12 w-12 mx-auto text-muted-foreground" />
            <div>
                              <h3 className="text-lg font-semibold">{t("common.messages.noInstancesConfigured")}</h3>              <p className="text-muted-foreground">{t("dashboard.instances.getStarted")}</p>
            </div>
            <Link to="/instances" search={{ modal: "add-instance" }}>
              <Button>
                <Plus className="h-4 w-4 mr-2" />
                {t("instances.add")}
              </Button>
            </Link>
          </div>
        </Card>
      )}
    </div>
  )
}<|MERGE_RESOLUTION|>--- conflicted
+++ resolved
@@ -170,7 +170,7 @@
   const ConnectionStatusIcon = isConnectable ? Globe : isFirewalled ? BrickWallFire : Ban
   const connectionStatusIconClass = hasConnectionStatus? isConnectable? "text-green-500": isFirewalled? "text-amber-500": "text-destructive": ""
 
-  const connectionStatusTooltip = connectionStatusDisplay ? (isConnectable ? "Connectable" : connectionStatusDisplay) : ""
+  const connectionStatusTooltip = connectionStatusDisplay ? (isConnectable ? t("dashboard.instance.connection_status_tooltip.connectable") : connectionStatusDisplay) : ""
 
   // Determine if settings button should show
   const showSettingsButton = instance.connected && !isFirstLoad && !hasDecryptionOrRecentErrors
@@ -217,11 +217,7 @@
                       </Button>
                     </TooltipTrigger>
                     <TooltipContent>
-<<<<<<< HEAD
                       {altSpeedEnabled ? t("dashboard.instance.altSpeed.enabledTooltip") : t("dashboard.instance.altSpeed.disabledTooltip")}
-=======
-                      Alternative speed limits: {altSpeedEnabled ? "On" : "Off"}
->>>>>>> b0e99b58
                     </TooltipContent>
                   </Tooltip>
                   <AlertDialog open={showSpeedLimitDialog} onOpenChange={setShowSpeedLimitDialog}>
@@ -280,17 +276,17 @@
               )}
               {appVersion && (
                 <Badge variant="secondary" className="text-[10px] px-1.5 py-0.5">
-                  qBit {appVersion}
+                  {t("dashboard.instance.qbit_version_badge", { version: appVersion })}
                 </Badge>
               )}
               {webAPIVersion && (
                 <Badge variant="secondary" className="text-[10px] px-1.5 py-0.5">
-                  API v{webAPIVersion}
+                  {t("dashboard.instance.api_version_badge", { version: webAPIVersion })}
                 </Badge>
               )}
               {libtorrentVersion && (
                 <Badge variant="secondary" className="text-[10px] px-1.5 py-0.5">
-                  lt {libtorrentVersion}
+                  {t("dashboard.instance.libtorrent_version_badge", { version: libtorrentVersion })}
                 </Badge>
               )}
             </CardDescription>
@@ -378,11 +374,7 @@
               <Collapsible open={isAdvancedMetricsOpen} onOpenChange={setIsAdvancedMetricsOpen}>
                 <CollapsibleTrigger className="flex items-center gap-2 text-xs text-muted-foreground hover:text-foreground transition-colors w-full [&[data-state=open]>svg]:rotate-180">
                   <ChevronDown className="h-3 w-3 transition-transform" />
-<<<<<<< HEAD
-                  <span>{t("dashboard.instance.showMore")}</span>
-=======
-                  <span>{`Show ${isAdvancedMetricsOpen ? "less" : "more"}`}</span>
->>>>>>> b0e99b58
+                  <span>{isAdvancedMetricsOpen ? t("dashboard.instance.showLess") : t("dashboard.instance.showMore")}</span>
                 </CollapsibleTrigger>
                 <CollapsibleContent className="space-y-2 mt-2">
                   {serverState?.total_peer_connections !== undefined && (
@@ -454,12 +446,8 @@
   )
 }
 
-<<<<<<< HEAD
-function GlobalStatsCards({ statsData }: { statsData: Array<{ instance: InstanceResponse, stats: TorrentStats | null, serverState: ServerState | null, torrentCounts: TorrentCounts | undefined }> }) {
+function GlobalStatsCards({ statsData }: { statsData: DashboardInstanceStats[] }) {
   const { t } = useTranslation()
-=======
-function GlobalStatsCards({ statsData }: { statsData: DashboardInstanceStats[] }) {
->>>>>>> b0e99b58
   const [speedUnit] = useSpeedUnits()
   const globalStats = useMemo(() => {
     const connected = statsData.filter(({ instance }) => instance?.connected).length
@@ -562,12 +550,8 @@
   )
 }
 
-<<<<<<< HEAD
-function GlobalAllTimeStats({ statsData }: { statsData: Array<{ instance: InstanceResponse, stats: TorrentStats | null, serverState: ServerState | null }> }) {
+function GlobalAllTimeStats({ statsData }: { statsData: DashboardInstanceStats[] }) {
   const { t } = useTranslation()
-=======
-function GlobalAllTimeStats({ statsData }: { statsData: DashboardInstanceStats[] }) {
->>>>>>> b0e99b58
   const [accordionValue, setAccordionValue] = usePersistedAccordionState("qui-global-stats-accordion")
 
   const globalStats = useMemo(() => {
@@ -728,12 +712,8 @@
   )
 }
 
-<<<<<<< HEAD
-function QuickActionsDropdown({ statsData }: { statsData: Array<{ instance: InstanceResponse, stats: TorrentStats | null, serverState: ServerState | null }> }) {
+function QuickActionsDropdown({ statsData }: { statsData: DashboardInstanceStats[] }) {
   const { t } = useTranslation()
-=======
-function QuickActionsDropdown({ statsData }: { statsData: DashboardInstanceStats[] }) {
->>>>>>> b0e99b58
   const connectedInstances = statsData
     .filter(({ instance }) => instance?.connected)
     .map(({ instance }) => instance)
