--- conflicted
+++ resolved
@@ -18,7 +18,6 @@
   getLinuxRatio,
   getLinuxSavePath,
   getLinuxTags,
-<<<<<<< HEAD
   getLinuxTracker,
 } from "@/lib/incognito";
 import { formatSpeedWithUnit, type SpeedUnit } from "@/lib/speedUnits";
@@ -26,17 +25,7 @@
 import { cn, formatBytes, formatDuration, getRatioColor } from "@/lib/utils";
 import type { AppPreferences, Torrent } from "@/types";
 import type { ColumnDef } from "@tanstack/react-table";
-import { Globe, ListOrdered } from "lucide-react";
 import type { TFunction } from "i18next";
-import { memo, useEffect, useState } from "react";
-=======
-  getLinuxTracker
-} from "@/lib/incognito"
-import { formatSpeedWithUnit, type SpeedUnit } from "@/lib/speedUnits"
-import { getStateLabel } from "@/lib/torrent-state-utils"
-import { cn, formatBytes, formatDuration, getRatioColor } from "@/lib/utils"
-import type { AppPreferences, Torrent } from "@/types"
-import type { ColumnDef } from "@tanstack/react-table"
 import {
   AlertCircle,
   CheckCircle2,
@@ -48,10 +37,9 @@
   RotateCw,
   StopCircle,
   Upload,
-  XCircle
-} from "lucide-react"
-import { memo, useEffect, useState } from "react"
->>>>>>> b0e99b58
+  XCircle,
+} from "lucide-react";
+import { memo, useEffect, useState } from "react";
 
 function formatEta(seconds: number): string {
   if (seconds === 8640000) return "∞";
@@ -101,7 +89,6 @@
 }
 
 // eslint-disable-next-line react-refresh/only-export-components
-<<<<<<< HEAD
 const TrackerIconCell = memo(
   ({ title, fallback, src }: TrackerIconCellProps) => {
     const [hasError, setHasError] = useState(false);
@@ -111,7 +98,7 @@
     }, [src]);
 
     return (
-      <div className="flex h-full items-center justify-center" title={title}>
+      <div className="flex h-full w-full items-center justify-center" title={title}>
         <div className="flex h-4 w-4 items-center justify-center rounded-sm border border-border/40 bg-muted text-[10px] font-medium uppercase leading-none">
           {src && !hasError ? (
             <img
@@ -126,30 +113,6 @@
             <span aria-hidden="true">{fallback}</span>
           )}
         </div>
-=======
-const TrackerIconCell = memo(({ title, fallback, src }: TrackerIconCellProps) => {
-  const [hasError, setHasError] = useState(false)
-
-  useEffect(() => {
-    setHasError(false)
-  }, [src])
-
-  return (
-    <div className="flex h-full w-full items-center justify-center" title={title}>
-      <div className="flex h-4 w-4 items-center justify-center rounded-sm border border-border/40 bg-muted text-[10px] font-medium uppercase leading-none">
-        {src && !hasError ? (
-          <img
-            src={src}
-            alt=""
-            className="h-full w-full rounded-[2px] object-cover"
-            draggable={false}
-            decoding="async"
-            onError={() => setHasError(true)}
-          />
-        ) : (
-          <span aria-hidden="true">{fallback}</span>
-        )}
->>>>>>> b0e99b58
       </div>
     );
   }
@@ -207,56 +170,68 @@
   moving: 70,
   error: 80,
   missingFiles: 81,
-}
-
-const getTrackerAwareStatusLabel = (torrent: Torrent, supportsTrackerHealth: boolean): string => {
+};
+
+const getTrackerAwareStatusLabel = (
+  torrent: Torrent,
+  supportsTrackerHealth: boolean,
+  t: TFunction
+): string => {
   if (supportsTrackerHealth) {
     if (torrent.tracker_health === "unregistered") {
-      return "Unregistered"
+      return t("filter_sidebar.status.unregistered");
     }
     if (torrent.tracker_health === "tracker_down") {
-      return "Tracker Down"
+      return t("filter_sidebar.status.tracker_down");
     }
   }
 
-  return getStateLabel(torrent.state)
-}
-
-const getTrackerAwareStatusSortMeta = (torrent: Torrent, supportsTrackerHealth: boolean) => {
+  return getStateLabel(torrent.state);
+};
+
+const getTrackerAwareStatusSortMeta = (
+  torrent: Torrent,
+  supportsTrackerHealth: boolean,
+  t: TFunction
+) => {
   if (supportsTrackerHealth) {
     if (torrent.tracker_health === "unregistered") {
       return {
         priority: 0,
         statePriority: -1,
-        label: "Unregistered",
-      }
+        label: t("filter_sidebar.status.unregistered"),
+      };
     }
     if (torrent.tracker_health === "tracker_down") {
       return {
         priority: 1,
         statePriority: -1,
-        label: "Tracker Down",
-      }
+        label: t("filter_sidebar.status.tracker_down"),
+      };
     }
   }
 
-  const statePriority = STATUS_SORT_ORDER[torrent.state] ?? 1000
+  const statePriority = STATUS_SORT_ORDER[torrent.state] ?? 1000;
 
   return {
     priority: 10,
     statePriority,
     label: getStateLabel(torrent.state),
-  }
-}
-
-const getStatusIcon = (state: string, trackerHealth?: string | null, supportsTrackerHealth: boolean = true) => {
+  };
+};
+
+const getStatusIcon = (
+  state: string,
+  trackerHealth?: string | null,
+  supportsTrackerHealth: boolean = true
+) => {
   // Check tracker health first if supported
   if (supportsTrackerHealth && trackerHealth) {
     if (trackerHealth === "unregistered") {
-      return XCircle
+      return XCircle;
     }
     if (trackerHealth === "tracker_down") {
-      return AlertCircle
+      return AlertCircle;
     }
   }
 
@@ -268,94 +243,113 @@
     case "queuedDL":
     case "stalledDL":
     case "stalled_downloading":
-      return Download
+      return Download;
     case "uploading":
     case "forcedUP":
     case "queuedUP":
     case "stalledUP":
     case "stalled_uploading":
-      return Upload
+      return Upload;
     case "pausedDL":
     case "pausedUP":
     case "stopped":
     case "stoppedDL":
     case "stoppedUP":
     case "inactive":
-      return StopCircle
+      return StopCircle;
     case "checkingDL":
     case "checkingUP":
     case "checkingResumeData":
     case "checking":
-      return RotateCw
+      return RotateCw;
     case "allocating":
     case "moving":
-      return MoveRight
+      return MoveRight;
     case "error":
     case "missingFiles":
-      return XCircle
+      return XCircle;
     case "active":
     case "running":
-      return PlayCircle
+      return PlayCircle;
     case "stalled":
-      return AlertCircle
+      return AlertCircle;
     default:
       // For completed state or any other state
       if (state.includes("complet")) {
-        return CheckCircle2
+        return CheckCircle2;
       }
-      return CheckCircle2
-  }
-}
-
-type StatusBadgeVariant = "default" | "secondary" | "destructive" | "outline"
-
-const compareTrackerAwareStatus = (torrentA: Torrent, torrentB: Torrent, supportsTrackerHealth: boolean): number => {
-  const metaA = getTrackerAwareStatusSortMeta(torrentA, supportsTrackerHealth)
-  const metaB = getTrackerAwareStatusSortMeta(torrentB, supportsTrackerHealth)
+      return CheckCircle2;
+  }
+};
+
+type StatusBadgeVariant = "default" | "secondary" | "destructive" | "outline";
+
+const compareTrackerAwareStatus = (
+  torrentA: Torrent,
+  torrentB: Torrent,
+  supportsTrackerHealth: boolean,
+  t: TFunction
+): number => {
+  const metaA = getTrackerAwareStatusSortMeta(torrentA, supportsTrackerHealth, t);
+  const metaB = getTrackerAwareStatusSortMeta(torrentB, supportsTrackerHealth, t);
 
   if (metaA.priority !== metaB.priority) {
-    return metaA.priority - metaB.priority
+    return metaA.priority - metaB.priority;
   }
 
   if (metaA.statePriority !== metaB.statePriority) {
-    return metaA.statePriority - metaB.statePriority
-  }
-
-  const labelComparison = metaA.label.localeCompare(metaB.label, undefined, { sensitivity: "accent", numeric: false })
+    return metaA.statePriority - metaB.statePriority;
+  }
+
+  const labelComparison = metaA.label.localeCompare(metaB.label, undefined, {
+    sensitivity: "accent",
+    numeric: false,
+  });
   if (labelComparison !== 0) {
-    return labelComparison
-  }
-
-  const stateA = torrentA.state || ""
-  const stateB = torrentB.state || ""
-
-  const stateComparison = stateA.localeCompare(stateB, undefined, { sensitivity: "accent", numeric: false })
+    return labelComparison;
+  }
+
+  const stateA = torrentA.state || "";
+  const stateB = torrentB.state || "";
+
+  const stateComparison = stateA.localeCompare(stateB, undefined, {
+    sensitivity: "accent",
+    numeric: false,
+  });
   if (stateComparison !== 0) {
-    return stateComparison
-  }
-
-  const nameA = torrentA.name || ""
-  const nameB = torrentB.name || ""
-
-  return nameA.localeCompare(nameB, undefined, { sensitivity: "accent", numeric: false })
-}
+    return stateComparison;
+  }
+
+  const nameA = torrentA.name || "";
+  const nameB = torrentB.name || "";
+
+  return nameA.localeCompare(nameB, undefined, {
+    sensitivity: "accent",
+    numeric: false,
+  });
+};
 
 const getStatusBadgeMeta = (
   torrent: Torrent,
-  supportsTrackerHealth: boolean
+  supportsTrackerHealth: boolean,
+  t: TFunction
 ): {
-  label: string
-  variant: StatusBadgeVariant
-  className: string
-  iconClass: string
+  label: string;
+  variant: StatusBadgeVariant;
+  className: string;
+  iconClass: string;
 } => {
-  const state = torrent.state
-  const baseLabel = getTrackerAwareStatusLabel(torrent, supportsTrackerHealth)
-  const trackerHealth = torrent.tracker_health ?? null
-
-  let badgeVariant: StatusBadgeVariant = "outline"
+  const state = torrent.state;
+  const baseLabel = getTrackerAwareStatusLabel(
+    torrent,
+    supportsTrackerHealth,
+    t
+  );
+  const trackerHealth = torrent.tracker_health ?? null;
+
+  let badgeVariant: StatusBadgeVariant = "outline";
   if (state === "downloading" || state === "uploading") {
-    badgeVariant = "default"
+    badgeVariant = "default";
   } else if (
     state === "stalledDL" ||
     state === "stalledUP" ||
@@ -364,46 +358,46 @@
     state === "queuedDL" ||
     state === "queuedUP"
   ) {
-    badgeVariant = "secondary"
+    badgeVariant = "secondary";
   } else if (state === "error" || state === "missingFiles") {
-    badgeVariant = "destructive"
-  }
-
-  let badgeClass = ""
-  let label = baseLabel
-  let iconClass = "text-muted-foreground"
+    badgeVariant = "destructive";
+  }
+
+  let badgeClass = "";
+  let label = baseLabel;
+  let iconClass = "text-muted-foreground";
 
   if (supportsTrackerHealth) {
     if (trackerHealth === "tracker_down") {
-      label = "Tracker Down"
-      badgeVariant = "outline"
-      badgeClass = "text-yellow-500 border-yellow-500/40 bg-yellow-500/10"
-      iconClass = "text-yellow-500"
+      label = t("filter_sidebar.status.tracker_down");
+      badgeVariant = "outline";
+      badgeClass = "text-yellow-500 border-yellow-500/40 bg-yellow-500/10";
+      iconClass = "text-yellow-500";
     } else if (trackerHealth === "unregistered") {
-      label = "Unregistered"
-      badgeVariant = "outline"
-      badgeClass = "text-destructive border-destructive/40 bg-destructive/10"
-      iconClass = "text-destructive"
+      label = t("filter_sidebar.status.unregistered");
+      badgeVariant = "outline";
+      badgeClass = "text-destructive border-destructive/40 bg-destructive/10";
+      iconClass = "text-destructive";
     }
   }
 
   if (badgeClass === "") {
     switch (badgeVariant) {
       case "default":
-        iconClass = "text-primary"
-        break
+        iconClass = "text-primary";
+        break;
       case "secondary":
-        iconClass = "text-secondary-foreground"
-        break
+        iconClass = "text-secondary-foreground";
+        break;
       case "destructive":
-        iconClass = "text-destructive"
-        break
+        iconClass = "text-destructive";
+        break;
       default:
-        iconClass = "text-muted-foreground"
-        break
+        iconClass = "text-muted-foreground";
+        break;
     }
   } else if (!iconClass) {
-    iconClass = "text-muted-foreground"
+    iconClass = "text-muted-foreground";
   }
 
   return {
@@ -411,8 +405,8 @@
     variant: badgeVariant,
     className: badgeClass,
     iconClass,
-  }
-}
+  };
+};
 
 export const createColumns = (
   incognitoMode: boolean,
@@ -658,21 +652,38 @@
     header: () => (
       <Tooltip>
         <TooltipTrigger asChild>
-          <div className="flex h-full w-full items-center justify-center text-muted-foreground" aria-label="Status Icon">
+          <div
+            className="flex h-full w-full items-center justify-center text-muted-foreground"
+            aria-label={t("torrent_table.columns.status_icon")}
+          >
             <PlayCircle className="h-4 w-4" aria-hidden="true" />
           </div>
         </TooltipTrigger>
-        <TooltipContent>Status Icon</TooltipContent>
+        <TooltipContent>{t("torrent_table.columns.status_icon")}</TooltipContent>
       </Tooltip>
     ),
     meta: {
-      headerString: "Status Icon",
-    },
-    sortingFn: (rowA, rowB) => compareTrackerAwareStatus(rowA.original, rowB.original, supportsTrackerHealth),
-    cell: ({ row }) => {
-      const torrent = row.original
-      const StatusIcon = getStatusIcon(torrent.state, torrent.tracker_health ?? null, supportsTrackerHealth)
-      const { label: statusLabel, iconClass } = getStatusBadgeMeta(torrent, supportsTrackerHealth)
+      headerString: t("torrent_table.columns.status_icon"),
+    },
+    sortingFn: (rowA, rowB) =>
+      compareTrackerAwareStatus(
+        rowA.original,
+        rowB.original,
+        supportsTrackerHealth,
+        t
+      ),
+    cell: ({ row }) => {
+      const torrent = row.original;
+      const StatusIcon = getStatusIcon(
+        torrent.state,
+        torrent.tracker_health ?? null,
+        supportsTrackerHealth
+      );
+      const { label: statusLabel, iconClass } = getStatusBadgeMeta(
+        torrent,
+        supportsTrackerHealth,
+        t
+      );
 
       return (
         <div
@@ -682,7 +693,7 @@
         >
           <StatusIcon className={cn("h-4 w-4", iconClass)} aria-hidden="true" />
         </div>
-      )
+      );
     },
     size: 48,
     minSize: 48,
@@ -692,59 +703,21 @@
   },
   {
     accessorKey: "state",
-<<<<<<< HEAD
     header: t("common.status"),
-    cell: ({ row }) => {
-      const state = row.original.state;
-      const priority = row.original.priority;
-      const label = getStateLabel(state);
+    sortingFn: (rowA, rowB) =>
+      compareTrackerAwareStatus(
+        rowA.original,
+        rowB.original,
+        supportsTrackerHealth,
+        t
+      ),
+    cell: ({ row }) => {
+      const torrent = row.original;
+      const state = torrent.state;
+      const priority = torrent.priority;
       const isQueued = state === "queuedDL" || state === "queuedUP";
-
-      const variant =
-        state === "downloading"
-          ? "default"
-          : state === "stalledDL"
-          ? "secondary"
-          : state === "uploading"
-          ? "default"
-          : state === "stalledUP"
-          ? "secondary"
-          : state === "pausedDL" || state === "pausedUP"
-          ? "secondary"
-          : state === "queuedDL" || state === "queuedUP"
-          ? "secondary"
-          : state === "error" || state === "missingFiles"
-          ? "destructive"
-          : "outline";
-
-      const trackerHealth = row.original.tracker_health ?? null;
-      let badgeVariant: "default" | "secondary" | "destructive" | "outline" =
-        variant;
-      let badgeClass = "";
-      let displayLabel = label;
-
-      if (supportsTrackerHealth) {
-        if (trackerHealth === "tracker_down") {
-          displayLabel = t("filter_sidebar.status.tracker_down");
-          badgeVariant = "outline";
-          badgeClass = "text-yellow-500 border-yellow-500/40 bg-yellow-500/10";
-        } else if (trackerHealth === "unregistered") {
-          displayLabel = t("filter_sidebar.status.unregistered");
-          badgeVariant = "outline";
-          badgeClass =
-            "text-destructive border-destructive/40 bg-destructive/10";
-        }
-      }
-=======
-    header: "Status",
-    sortingFn: (rowA, rowB) => compareTrackerAwareStatus(rowA.original, rowB.original, supportsTrackerHealth),
-    cell: ({ row }) => {
-      const torrent = row.original
-      const state = torrent.state
-      const priority = torrent.priority
-      const isQueued = state === "queuedDL" || state === "queuedUP"
-      const { label: displayLabel, variant: badgeVariant, className: badgeClass } = getStatusBadgeMeta(torrent, supportsTrackerHealth)
->>>>>>> b0e99b58
+      const { label: displayLabel, variant: badgeVariant, className: badgeClass } =
+        getStatusBadgeMeta(torrent, supportsTrackerHealth, t);
 
       if (isQueued && priority > 0) {
         return (
@@ -953,14 +926,11 @@
     header: () => (
       <Tooltip>
         <TooltipTrigger asChild>
-          <div className="flex h-full w-full items-center justify-center text-muted-foreground" aria-label="Tracker Icon">
+          <div
+            className="flex h-full w-full items-center justify-center text-muted-foreground"
+            aria-label="Tracker Icon"
+          >
             <Globe className="h-4 w-4" aria-hidden="true" />
-<<<<<<< HEAD
-            <span className="sr-only">
-              {t("torrent_table.columns.tracker_icon")}
-            </span>
-=======
->>>>>>> b0e99b58
           </div>
         </TooltipTrigger>
         <TooltipContent>
@@ -1028,7 +998,6 @@
       );
     },
     size: calculateMinWidth(t("torrent_table.columns.down_limit"), 30),
-
   },
   {
     accessorKey: "up_limit",
@@ -1045,7 +1014,6 @@
       );
     },
     size: calculateMinWidth(t("torrent_table.columns.up_limit"), 30),
-
   },
   {
     accessorKey: "downloaded",
