/*
 * Copyright (c) 2025, s0up and the autobrr contributors.
 * SPDX-License-Identifier: GPL-2.0-or-later
 */

import React from "react"
import { useForm } from "@tanstack/react-form"
import { Button } from "@/components/ui/button"
import { Label } from "@/components/ui/label"
import { Input } from "@/components/ui/input"
import { Switch } from "@/components/ui/switch"
import { Alert, AlertDescription, AlertTitle } from "@/components/ui/alert"
import { Settings, HardDrive, Zap, Ban, Radio, AlertTriangle } from "lucide-react"
import { useInstancePreferences } from "@/hooks/useInstancePreferences"
import { useQBittorrentFieldVisibility } from "@/hooks/useQBittorrentAppInfo"
import { toast } from "sonner"
import { useTranslation } from "react-i18next"

interface AdvancedNetworkFormProps {
  instanceId: number
  onSuccess?: () => void
}

function SwitchSetting({
  label,
  description,
  checked,
  onChange,
}: {
  label: string
  description?: string
  checked: boolean
  onChange: (checked: boolean) => void
}) {
  return (
    <div className="flex items-center gap-3">
      <Switch checked={checked} onCheckedChange={onChange} />
      <div className="space-y-0.5">
        <Label className="text-sm font-medium">{label}</Label>
        {description && (
          <p className="text-xs text-muted-foreground">{description}</p>
        )}
      </div>
    </div>
  )
}

function NumberInput({
  label,
  value,
  onChange,
  min = 0,
  max,
  description,
  placeholder,
  unit,
}: {
  label: string
  value: number
  onChange: (value: number) => void
  min?: number
  max?: number
  description?: string
  placeholder?: string
  unit?: string
}) {
  return (
    <div className="space-y-2">
      <Label className="text-sm font-medium">
        {label}
        {unit && <span className="text-muted-foreground ml-1">({unit})</span>}
      </Label>
      {description && (
        <p className="text-xs text-muted-foreground">{description}</p>
      )}
      <Input
        type="number"
        min={min}
        max={max}
        value={value ?? ""}
        onChange={(e) => {
          const val = parseInt(e.target.value)
          onChange(isNaN(val) ? 0 : val)
        }}
        placeholder={placeholder}
      />
    </div>
  )
}

export function AdvancedNetworkForm({ instanceId, onSuccess }: AdvancedNetworkFormProps) {
  const { t } = useTranslation()
  const { preferences, isLoading, updatePreferences, isUpdating } = useInstancePreferences(instanceId)
  const fieldVisibility = useQBittorrentFieldVisibility(instanceId)

  const form = useForm({
    defaultValues: {
      // Tracker settings
      announce_ip: "",

      // Performance settings
      limit_lan_peers: false,
      limit_tcp_overhead: false,
      limit_utp_rate: false,
      peer_tos: 0,
      socket_backlog_size: 0,
      send_buffer_watermark: 0,
      send_buffer_low_watermark: 0,
      send_buffer_watermark_factor: 0,
      max_concurrent_http_announces: 0,
      request_queue_size: 0,
      stop_tracker_timeout: 0,

      // Disk I/O settings
      async_io_threads: 0,
      hashing_threads: 0,
      file_pool_size: 0,
      disk_cache: 0,
      disk_cache_ttl: 0,
      disk_queue_size: 0,
      disk_io_type: 0,
      disk_io_read_mode: 0,
      disk_io_write_mode: 0,
      checking_memory_use: 0,
      memory_working_set_limit: 0,
      enable_coalesce_read_write: false,

      // Peer behavior
      peer_turnover: 0,
      peer_turnover_cutoff: 0,
      peer_turnover_interval: 0,

      // Security & filtering
      block_peers_on_privileged_ports: false,
    },
    onSubmit: async ({ value }) => {
      try {
        updatePreferences(value)
        toast.success(t("instancePreferences.content.advancedSettings.notifications.saveSuccess"))
        onSuccess?.()
      } catch (error) {
        toast.error(t("instancePreferences.content.advancedSettings.notifications.saveError"))
        console.error("Failed to update advanced network settings:", error)
      }
    },
  })

  React.useEffect(() => {
    if (preferences) {
      // Tracker settings
      form.setFieldValue("announce_ip", preferences.announce_ip)

      // Performance settings
      form.setFieldValue("limit_lan_peers", preferences.limit_lan_peers)
      form.setFieldValue("limit_tcp_overhead", preferences.limit_tcp_overhead)
      form.setFieldValue("limit_utp_rate", preferences.limit_utp_rate)
      form.setFieldValue("peer_tos", preferences.peer_tos)
      form.setFieldValue("socket_backlog_size", preferences.socket_backlog_size)
      form.setFieldValue("send_buffer_watermark", preferences.send_buffer_watermark)
      form.setFieldValue("send_buffer_low_watermark", preferences.send_buffer_low_watermark)
      form.setFieldValue("send_buffer_watermark_factor", preferences.send_buffer_watermark_factor)
      form.setFieldValue("max_concurrent_http_announces", preferences.max_concurrent_http_announces)
      form.setFieldValue("request_queue_size", preferences.request_queue_size)
      form.setFieldValue("stop_tracker_timeout", preferences.stop_tracker_timeout)

      // Disk I/O settings
      form.setFieldValue("async_io_threads", preferences.async_io_threads)
      form.setFieldValue("hashing_threads", preferences.hashing_threads)
      form.setFieldValue("file_pool_size", preferences.file_pool_size)
      form.setFieldValue("disk_cache", preferences.disk_cache)
      form.setFieldValue("disk_cache_ttl", preferences.disk_cache_ttl)
      form.setFieldValue("disk_queue_size", preferences.disk_queue_size)
      form.setFieldValue("disk_io_type", preferences.disk_io_type)
      form.setFieldValue("disk_io_read_mode", preferences.disk_io_read_mode)
      form.setFieldValue("disk_io_write_mode", preferences.disk_io_write_mode)
      form.setFieldValue("checking_memory_use", preferences.checking_memory_use)
      form.setFieldValue("memory_working_set_limit", preferences.memory_working_set_limit)
      form.setFieldValue("enable_coalesce_read_write", preferences.enable_coalesce_read_write)

      // Peer behavior
      form.setFieldValue("peer_turnover", preferences.peer_turnover)
      form.setFieldValue("peer_turnover_cutoff", preferences.peer_turnover_cutoff)
      form.setFieldValue("peer_turnover_interval", preferences.peer_turnover_interval)

      // Security & filtering
      form.setFieldValue("block_peers_on_privileged_ports", preferences.block_peers_on_privileged_ports)
    }
  }, [preferences, form])

  if (isLoading || !preferences) {
    return <div className="flex items-center justify-center py-8">{t("instancePreferences.content.advancedSettings.loading")}</div>
  }

  return (
    <form
      onSubmit={(e) => {
        e.preventDefault()
        form.handleSubmit()
      }}
      className="space-y-6"
    >
      {fieldVisibility.isUnknown && (
        <Alert className="border-amber-200 bg-amber-50 text-amber-900 dark:border-amber-400/70 dark:bg-amber-950/50">
          <AlertTriangle className="h-4 w-4 text-amber-600" />
          <AlertTitle>Showing all advanced options</AlertTitle>
          <AlertDescription>
            We couldn&apos;t determine this instance&apos;s qBittorrent version, so every advanced
            setting is displayed. Some options might not apply to your environment.
          </AlertDescription>
        </Alert>
      )}

      {/* Tracker Settings */}
      <div className="space-y-4">
        <div className="flex items-center gap-2">
          <Radio className="h-4 w-4" />
          <h3 className="text-lg font-medium">{t("instancePreferences.content.advancedSettings.tracker.title")}</h3>
        </div>

        <div className="space-y-4">
          <form.Field name="announce_ip">
            {(field) => (
              <div className="space-y-2">
                <Label htmlFor="announce_ip">{t("instancePreferences.content.advancedSettings.tracker.announceIP")}</Label>
                <Input
                  id="announce_ip"
                  value={field.state.value}
                  onChange={(e) => field.handleChange(e.target.value)}
                  placeholder={t("instancePreferences.content.advancedSettings.tracker.autoDetect")}
                />
                <p className="text-xs text-muted-foreground">
                  {t("instancePreferences.content.advancedSettings.tracker.announceIPDescription")}
                </p>
              </div>
            )}
          </form.Field>
        </div>
      </div>

      {/* Performance Optimization */}
      <div className="space-y-4">
        <div className="flex items-center gap-2">
          <Zap className="h-4 w-4" />
          <h3 className="text-lg font-medium">{t("instancePreferences.content.advancedSettings.performance.title")}</h3>
        </div>

        <div className="space-y-4">
<<<<<<< HEAD
          <form.Field name="limit_lan_peers">
            {(field) => (
              <SwitchSetting
                label={t("instancePreferences.content.advancedSettings.performance.limitUTP")}
                description={t("instancePreferences.content.advancedSettings.performance.limitUTPDescription")}
                checked={field.state.value}
                onChange={(checked) => field.handleChange(checked)}
              />
            )}
          </form.Field>

          <form.Field name="limit_tcp_overhead">
            {(field) => (
              <SwitchSetting
                label={t("instancePreferences.content.advancedSettings.performance.limitTCPOverhead")}
                description={t("instancePreferences.content.advancedSettings.performance.limitTCPOverheadDescription")}
                checked={field.state.value}
                onChange={(checked) => field.handleChange(checked)}
              />
            )}
          </form.Field>

          <form.Field name="limit_utp_rate">
            {(field) => (
              <SwitchSetting
                label={t("instancePreferences.content.advancedSettings.performance.limitUTPRate")}
                description={t("instancePreferences.content.advancedSettings.performance.limitUTPRateDescription")}
                checked={field.state.value}
                onChange={(checked) => field.handleChange(checked)}
              />
            )}
          </form.Field>

=======
          {/* Switch Settings */}
>>>>>>> 26ac962d
          <div className="grid grid-cols-1 md:grid-cols-2 lg:grid-cols-3 gap-4">
            <form.Field name="limit_lan_peers">
              {(field) => (
<<<<<<< HEAD
                <NumberInput
                  label={t("instancePreferences.content.advancedSettings.performance.peerTOS")}
                  value={field.state.value}
                  onChange={(value) => field.handleChange(value)}
                  min={0}
                  max={255}
                  description={t("instancePreferences.content.advancedSettings.performance.peerTOSDescription")}
=======
                <SwitchSetting
                  label="Apply rate limit to μTP protocol"
                  description="Limit μTP connections to prevent flooding LAN peers"
                  checked={field.state.value}
                  onChange={(checked) => field.handleChange(checked)}
>>>>>>> 26ac962d
                />
              )}
            </form.Field>

            <form.Field name="limit_tcp_overhead">
              {(field) => (
<<<<<<< HEAD
                <NumberInput
                  label={t("instancePreferences.content.advancedSettings.performance.socketBacklog")}
                  value={field.state.value}
                  onChange={(value) => field.handleChange(value)}
                  min={1}
                  description={t("instancePreferences.content.advancedSettings.performance.socketBacklogDescription")}
=======
                <SwitchSetting
                  label="Apply rate limit to transport overhead"
                  description="Include protocol overhead in rate limiting calculations"
                  checked={field.state.value}
                  onChange={(checked) => field.handleChange(checked)}
>>>>>>> 26ac962d
                />
              )}
            </form.Field>

            <form.Field name="limit_utp_rate">
              {(field) => (
<<<<<<< HEAD
                <NumberInput
                  label={t("instancePreferences.content.advancedSettings.performance.maxHTTPAnnounces")}
                  value={field.state.value}
                  onChange={(value) => field.handleChange(value)}
                  min={1}
                  description={t("instancePreferences.content.advancedSettings.performance.maxHTTPAnnouncesDescription")}
=======
                <SwitchSetting
                  label="Apply rate limit to μTP connections"
                  description="Apply upload/download limits to μTP connections"
                  checked={field.state.value}
                  onChange={(checked) => field.handleChange(checked)}
>>>>>>> 26ac962d
                />
              )}
            </form.Field>
          </div>

<<<<<<< HEAD
          <div className="grid grid-cols-1 md:grid-cols-3 gap-4">
            <form.Field name="send_buffer_watermark">
              {(field) => (
                <NumberInput
                  label={t("instancePreferences.content.advancedSettings.performance.sendBufferWatermark")}
                  unit={t("instancePreferences.content.advancedSettings.performance.sendBufferWatermarkUnit")}
                  value={field.state.value}
                  onChange={(value) => field.handleChange(value)}
                  min={1}
                  description={t("instancePreferences.content.advancedSettings.performance.sendBufferWatermarkDescription")}
                />
              )}
            </form.Field>

            <form.Field name="send_buffer_low_watermark">
              {(field) => (
                <NumberInput
                  label={t("instancePreferences.content.advancedSettings.performance.sendBufferLowWatermark")}
                  unit={t("instancePreferences.content.advancedSettings.performance.sendBufferLowWatermarkUnit")}
                  value={field.state.value}
                  onChange={(value) => field.handleChange(value)}
                  min={1}
                  description={t("instancePreferences.content.advancedSettings.performance.sendBufferLowWatermarkDescription")}
                />
              )}
            </form.Field>

            <form.Field name="send_buffer_watermark_factor">
              {(field) => (
                <NumberInput
                  label={t("instancePreferences.content.advancedSettings.performance.watermarkFactor")}
                  unit={t("instancePreferences.content.advancedSettings.performance.watermarkFactorUnit")}
                  value={field.state.value}
                  onChange={(value) => field.handleChange(value)}
                  min={1}
                  max={100}
                  description={t("instancePreferences.content.advancedSettings.performance.watermarkFactorDescription")}
=======
          {/* Number input fields - combined for proper flow */}
          <div className="grid grid-cols-1 md:grid-cols-2 lg:grid-cols-3 gap-4">
            <form.Field name="peer_tos">
              {(field) => (
                <NumberInput
                  label="Peer ToS Byte"
                  value={field.state.value}
                  onChange={(value) => field.handleChange(value)}
                  min={0}
                  max={255}
                  description="Type of Service byte for peer connections"
>>>>>>> 26ac962d
                />
              )}
            </form.Field>

            <form.Field name="max_concurrent_http_announces">
              {(field) => (
                <NumberInput
<<<<<<< HEAD
                  label={t("instancePreferences.content.advancedSettings.performance.requestQueue")}
                  value={field.state.value}
                  onChange={(value) => field.handleChange(value)}
                  min={1}
                  description={t("instancePreferences.content.advancedSettings.performance.requestQueueDescription")}
=======
                  label="Max HTTP Announces"
                  value={field.state.value}
                  onChange={(value) => field.handleChange(value)}
                  min={1}
                  description="Maximum concurrent HTTP tracker announces"
>>>>>>> 26ac962d
                />
              )}
            </form.Field>

            <form.Field name="stop_tracker_timeout">
              {(field) => (
                <NumberInput
                  label={t("instancePreferences.content.advancedSettings.performance.stopTrackerTimeout")}
                  unit={t("instancePreferences.content.advancedSettings.performance.stopTrackerTimeoutUnit")}
                  value={field.state.value}
                  onChange={(value) => field.handleChange(value)}
                  min={1}
                  description={t("instancePreferences.content.advancedSettings.performance.stopTrackerTimeoutDescription")}
                />
              )}
            </form.Field>

            {fieldVisibility.showSocketBacklogField && (
              <form.Field name="socket_backlog_size">
                {(field) => (
                  <NumberInput
                    label="Socket Backlog Size"
                    value={field.state.value}
                    onChange={(value) => field.handleChange(value)}
                    min={1}
                    description="Number of pending connections in socket backlog"
                  />
                )}
              </form.Field>
            )}

            {fieldVisibility.showRequestQueueField && (
              <form.Field name="request_queue_size">
                {(field) => (
                  <NumberInput
                    label="Request Queue Size"
                    value={field.state.value}
                    onChange={(value) => field.handleChange(value)}
                    min={1}
                    description="Maximum number of queued piece requests"
                  />
                )}
              </form.Field>
            )}

            {/* Send Buffer Fields - moved into main grid for proper flow */}
            {fieldVisibility.showSendBufferFields && (
              <>
                <form.Field name="send_buffer_watermark">
                  {(field) => (
                    <NumberInput
                      label="Send Buffer Watermark"
                      unit="KiB"
                      value={field.state.value}
                      onChange={(value) => field.handleChange(value)}
                      min={1}
                      description="Upper watermark for socket send buffer"
                    />
                  )}
                </form.Field>

                <form.Field name="send_buffer_low_watermark">
                  {(field) => (
                    <NumberInput
                      label="Send Buffer Low Watermark"
                      unit="KiB"
                      value={field.state.value}
                      onChange={(value) => field.handleChange(value)}
                      min={1}
                      description="Lower watermark for socket send buffer"
                    />
                  )}
                </form.Field>

                <form.Field name="send_buffer_watermark_factor">
                  {(field) => (
                    <NumberInput
                      label="Watermark Factor"
                      unit="%"
                      value={field.state.value}
                      onChange={(value) => field.handleChange(value)}
                      min={1}
                      description="Send buffer watermark factor percentage"
                    />
                  )}
                </form.Field>
              </>
            )}
          </div>
        </div>
      </div>

      {/* Disk I/O Settings */}
      <div className="space-y-4">
        <div className="flex items-center gap-2">
          <HardDrive className="h-4 w-4" />
          <h3 className="text-lg font-medium">{t("instancePreferences.content.advancedSettings.diskIO.title")}</h3>
        </div>

        <div className="space-y-4">
<<<<<<< HEAD
          <form.Field name="enable_coalesce_read_write">
            {(field) => (
              <SwitchSetting
                label={t("instancePreferences.content.advancedSettings.diskIO.coalesceReadWrite")}
                description={t("instancePreferences.content.advancedSettings.diskIO.coalesceReadWriteDescription")}
                checked={field.state.value}
                onChange={(checked) => field.handleChange(checked)}
              />
            )}
          </form.Field>

=======
          {/* Coalesce switch at top */}
          {fieldVisibility.showCoalesceReadsWritesField && (
            <div className="space-y-3">
              <form.Field name="enable_coalesce_read_write">
                {(field) => (
                  <SwitchSetting
                    label="Coalesce reads & writes"
                    description="Combine adjacent disk reads and writes for better performance"
                    checked={field.state.value}
                    onChange={(checked) => field.handleChange(checked)}
                  />
                )}
              </form.Field>
            </div>
          )}
>>>>>>> 26ac962d

          {/* All fields combined in single grid for proper flow */}
          <div className="grid grid-cols-1 md:grid-cols-2 lg:grid-cols-3 gap-4">
            {/* Always visible fields */}
            <form.Field name="async_io_threads">
              {(field) => (
                <NumberInput
                  label={t("instancePreferences.content.advancedSettings.diskIO.asyncThreads")}
                  value={field.state.value}
                  onChange={(value) => field.handleChange(value)}
                  min={1}
                  description={t("instancePreferences.content.advancedSettings.diskIO.asyncThreadsDescription")}
                />
              )}
            </form.Field>

<<<<<<< HEAD
            <form.Field name="hashing_threads">
              {(field) => (
                <NumberInput
                  label={t("instancePreferences.content.advancedSettings.diskIO.hashingThreads")}
                  value={field.state.value}
                  onChange={(value) => field.handleChange(value)}
                  min={1}
                  description={t("instancePreferences.content.advancedSettings.diskIO.hashingThreadsDescription")}
                />
              )}
            </form.Field>

=======
>>>>>>> 26ac962d
            <form.Field name="file_pool_size">
              {(field) => (
                <NumberInput
                  label={t("instancePreferences.content.advancedSettings.diskIO.filePool")}
                  value={field.state.value}
                  onChange={(value) => field.handleChange(value)}
                  min={1}
                  description={t("instancePreferences.content.advancedSettings.diskIO.filePoolDescription")}
                />
              )}
            </form.Field>
<<<<<<< HEAD
          </div>

          <div className="grid grid-cols-1 md:grid-cols-2 lg:grid-cols-3 gap-4">
            <form.Field name="disk_cache">
              {(field) => (
                <NumberInput
                  label={t("instancePreferences.content.advancedSettings.diskIO.diskCache")}
                  unit={t("instancePreferences.content.advancedSettings.diskIO.diskCacheUnit")}
                  value={field.state.value}
                  onChange={(value) => field.handleChange(value)}
                  min={-1}
                  description={t("instancePreferences.content.advancedSettings.diskIO.diskCacheDescription")}
                />
              )}
            </form.Field>

            <form.Field name="disk_cache_ttl">
              {(field) => (
                <NumberInput
                  label={t("instancePreferences.content.advancedSettings.diskIO.diskCacheTTL")}
                  unit={t("instancePreferences.content.advancedSettings.diskIO.diskCacheTTLUnit")}
                  value={field.state.value}
                  onChange={(value) => field.handleChange(value)}
                  min={1}
                  description={t("instancePreferences.content.advancedSettings.diskIO.diskCacheTTLDescription")}
                />
              )}
            </form.Field>
=======
>>>>>>> 26ac962d

            <form.Field name="disk_queue_size">
              {(field) => (
                <NumberInput
                  label={t("instancePreferences.content.advancedSettings.diskIO.diskQueue")}
                  unit={t("instancePreferences.content.advancedSettings.diskIO.diskQueueUnit")}
                  value={field.state.value}
                  onChange={(value) => field.handleChange(value)}
                  min={1024}
                  description={t("instancePreferences.content.advancedSettings.diskIO.diskQueueDescription")}
                />
              )}
            </form.Field>

            <form.Field 
              name="checking_memory_use"
              validators={{
                onChange: ({ value }) => {
                  if (value <= 0 || value > 1024) {
                    return 'Outstanding memory when checking torrents must be greater than 0 and less than 1024'
                  }
                  return undefined
                }
              }}
            >
              {(field) => (
<<<<<<< HEAD
                <NumberInput
                  label={t("instancePreferences.content.advancedSettings.diskIO.checkingMemory")}
                  unit={t("instancePreferences.content.advancedSettings.diskIO.checkingMemoryUnit")}
                  value={field.state.value}
                  onChange={(value) => field.handleChange(value)}
                  min={1}
                  description={t("instancePreferences.content.advancedSettings.diskIO.checkingMemoryDescription")}
                />
              )}
            </form.Field>

            <form.Field name="memory_working_set_limit">
              {(field) => (
                <NumberInput
                  label={t("instancePreferences.content.advancedSettings.diskIO.workingSetLimit")}
                  unit={t("instancePreferences.content.advancedSettings.diskIO.workingSetLimitUnit")}
                  value={field.state.value}
                  onChange={(value) => field.handleChange(value)}
                  min={1}
                  description={t("instancePreferences.content.advancedSettings.diskIO.workingSetLimitDescription")}
                />
              )}
            </form.Field>
=======
                <div className="space-y-2">
                  <NumberInput
                    label="Checking Memory Use"
                    unit="MiB"
                    value={field.state.value}
                    onChange={(value) => field.handleChange(value)}
                    min={1}
                    max={1024}
                    description="Maximum memory used for piece checking"
                  />
                  {field.state.meta.errors.length > 0 && (
                    <p className="text-sm text-red-500">{field.state.meta.errors[0]}</p>
                  )}
                </div>
              )}
            </form.Field>

            {/* Version-dependent fields - flow with always-visible fields */}
            {fieldVisibility.showHashingThreadsField && (
              <form.Field name="hashing_threads">
                {(field) => (
                  <NumberInput
                    label="Hashing Threads"
                    value={field.state.value}
                    onChange={(value) => field.handleChange(value)}
                    min={1}
                    description="Number of threads for piece hash checking"
                  />
                )}
              </form.Field>
            )}

            {fieldVisibility.showDiskCacheFields && (
              <>
                <form.Field name="disk_cache">
                  {(field) => (
                    <NumberInput
                      label="Disk Cache Size"
                      unit="MiB"
                      value={field.state.value}
                      onChange={(value) => field.handleChange(value)}
                      min={-1}
                      description="Disk cache size (-1 = auto, 0 = disabled)"
                    />
                  )}
                </form.Field>

                <form.Field name="disk_cache_ttl">
                  {(field) => (
                    <NumberInput
                      label="Disk Cache TTL"
                      unit="seconds"
                      value={field.state.value}
                      onChange={(value) => field.handleChange(value)}
                      min={1}
                      description="How long to keep cached data in memory"
                    />
                  )}
                </form.Field>
              </>
            )}

            {fieldVisibility.showMemoryWorkingSetLimit && (
              <form.Field name="memory_working_set_limit">
                {(field) => (
                  <NumberInput
                    label="Working Set Limit"
                    unit="MiB"
                    value={field.state.value}
                    onChange={(value) => field.handleChange(value)}
                    min={1}
                    description="Physical memory working set size limit"
                  />
                )}
              </form.Field>
            )}
>>>>>>> 26ac962d
          </div>
        </div>
      </div>

      {/* Peer Management */}
      <div className="space-y-4">
        <div className="flex items-center gap-2">
          <Settings className="h-4 w-4" />
          <h3 className="text-lg font-medium">{t("instancePreferences.content.advancedSettings.peerManagement.title")}</h3>
        </div>

        <div className="grid grid-cols-1 md:grid-cols-3 gap-4">
          <form.Field 
            name="peer_turnover"
            validators={{
              onChange: ({ value }) => {
                if (value < 0 || value > 100) {
                  return 'Peer turnover must be between 0 and 100'
                }
                return undefined
              }
            }}
          >
            {(field) => (
<<<<<<< HEAD
              <NumberInput
                label={t("instancePreferences.content.advancedSettings.peerManagement.turnover")}
                unit={t("instancePreferences.content.advancedSettings.peerManagement.turnoverUnit")}
                value={field.state.value}
                onChange={(value) => field.handleChange(value)}
                min={0}
                max={100}
                description={t("instancePreferences.content.advancedSettings.peerManagement.turnoverDescription")}
              />
=======
              <div className="space-y-2">
                <NumberInput
                  label="Peer Turnover"
                  unit="%"
                  value={field.state.value}
                  onChange={(value) => field.handleChange(value)}
                  min={0}
                  max={100}
                  description="Percentage of peers to disconnect/reconnect"
                />
                {field.state.meta.errors.length > 0 && (
                  <p className="text-sm text-red-500">{field.state.meta.errors[0]}</p>
                )}
              </div>
>>>>>>> 26ac962d
            )}
          </form.Field>

          <form.Field 
            name="peer_turnover_cutoff"
            validators={{
              onChange: ({ value }) => {
                if (value < 0 || value > 100) {
                  return 'Peer turnover cutoff must be between 0 and 100'
                }
                return undefined
              }
            }}
          >
            {(field) => (
<<<<<<< HEAD
              <NumberInput
                label={t("instancePreferences.content.advancedSettings.peerManagement.turnoverCutoff")}
                unit={t("instancePreferences.content.advancedSettings.peerManagement.turnoverCutoffUnit")}
                value={field.state.value}
                onChange={(value) => field.handleChange(value)}
                min={0}
                max={100}
                description={t("instancePreferences.content.advancedSettings.peerManagement.turnoverCutoffDescription")}
              />
=======
              <div className="space-y-2">
                <NumberInput
                  label="Turnover Cutoff"
                  unit="%"
                  value={field.state.value}
                  onChange={(value) => field.handleChange(value)}
                  min={0}
                  max={100}
                  description="Peer turnover threshold percentage"
                />
                {field.state.meta.errors.length > 0 && (
                  <p className="text-sm text-red-500">{field.state.meta.errors[0]}</p>
                )}
              </div>
>>>>>>> 26ac962d
            )}
          </form.Field>

          <form.Field 
            name="peer_turnover_interval"
            validators={{
              onChange: ({ value }) => {
                if (value < 0 || value > 3600) {
                  return 'Peer turnover interval must be greater than or equal to 0 and less than 3600 seconds'
                }
                return undefined
              }
            }}
          >
            {(field) => (
<<<<<<< HEAD
              <NumberInput
                label={t("instancePreferences.content.advancedSettings.peerManagement.turnoverInterval")}
                unit={t("instancePreferences.content.advancedSettings.peerManagement.turnoverIntervalUnit")}
                value={field.state.value}
                onChange={(value) => field.handleChange(value)}
                min={1}
                description={t("instancePreferences.content.advancedSettings.peerManagement.turnoverIntervalDescription")}
              />
=======
              <div className="space-y-2">
                <NumberInput
                  label="Turnover Interval"
                  unit="seconds"
                  value={field.state.value}
                  onChange={(value) => field.handleChange(value)}
                  min={0}
                  max={3600}
                  description="How often to perform peer turnover"
                />
                {field.state.meta.errors.length > 0 && (
                  <p className="text-sm text-red-500">{field.state.meta.errors[0]}</p>
                )}
              </div>
>>>>>>> 26ac962d
            )}
          </form.Field>
        </div>
      </div>

      {/* Security & IP Filtering */}
      <div className="space-y-4">
        <div className="flex items-center gap-2">
          <Ban className="h-4 w-4" />
          <h3 className="text-lg font-medium">{t("instancePreferences.content.advancedSettings.security.title")}</h3>
        </div>

        <div className="space-y-4">
<<<<<<< HEAD
          <form.Field name="ip_filter_enabled">
            {(field) => (
              <SwitchSetting
                label={t("instancePreferences.content.advancedSettings.security.enableIPFilter")}
                description={t("instancePreferences.content.advancedSettings.security.enableIPFilterDescription")}
                checked={field.state.value}
                onChange={(checked) => field.handleChange(checked)}
              />
            )}
          </form.Field>

          {form.getFieldValue("ip_filter_enabled") && (
            <>
              <form.Field name="ip_filter_path">
                {(field) => (
                  <div className="space-y-2">
                    <Label htmlFor="ip_filter_path">{t("instancePreferences.content.advancedSettings.security.filterPath")}</Label>
                    <Input
                      id="ip_filter_path"
                      value={field.state.value}
                      onChange={(e) => field.handleChange(e.target.value)}
                      placeholder={t("instancePreferences.content.advancedSettings.security.filterPathPlaceholder")}
                    />
                    <p className="text-xs text-muted-foreground">
                      {t("instancePreferences.content.advancedSettings.security.filterPathDescription")}
                    </p>
                  </div>
                )}
              </form.Field>

              <form.Field name="ip_filter_trackers">
                {(field) => (
                  <SwitchSetting
                    label={t("instancePreferences.content.advancedSettings.security.filterTrackers")}
                    description={t("instancePreferences.content.advancedSettings.security.filterTrackersDescription")}
                    checked={field.state.value}
                    onChange={(checked) => field.handleChange(checked)}
                  />
                )}
              </form.Field>
            </>
          )}

          <form.Field name="banned_IPs">
            {(field) => (
              <div className="space-y-2">
                <Label htmlFor="banned_IPs">{t("instancePreferences.content.advancedSettings.security.bannedIPs")}</Label>
                <Textarea
                  id="banned_IPs"
                  value={field.state.value}
                  onChange={(e) => field.handleChange(e.target.value)}
                  placeholder={t("instancePreferences.content.advancedSettings.security.bannedIPsPlaceholder")}
                  rows={4}
                />
                <p className="text-xs text-muted-foreground">
                  {t("instancePreferences.content.advancedSettings.security.bannedIPsDescription")}
                </p>
              </div>
            )}
          </form.Field>

          <form.Field name="block_peers_on_privileged_ports">
            {(field) => (
              <SwitchSetting
                label={t("instancePreferences.content.advancedSettings.security.blockPrivilegedPorts")}
                description={t("instancePreferences.content.advancedSettings.security.blockPrivilegedPortsDescription")}
                checked={field.state.value}
                onChange={(checked) => field.handleChange(checked)}
              />
            )}
          </form.Field>
=======
          <div className="space-y-3">
            <form.Field name="block_peers_on_privileged_ports">
              {(field) => (
                <SwitchSetting
                  label="Block peers on privileged ports"
                  description="Block connections from peers using ports below 1024"
                  checked={field.state.value}
                  onChange={(checked) => field.handleChange(checked)}
                />
              )}
            </form.Field>
          </div>
>>>>>>> 26ac962d
        </div>
      </div>

      <form.Subscribe
        selector={(state) => [state.canSubmit, state.isSubmitting]}
      >
        {([canSubmit, isSubmitting]) => (
          <Button
            type="submit"
            disabled={!canSubmit || isSubmitting || isUpdating}
            className="w-full"
          >
            {isSubmitting || isUpdating ? t("instancePreferences.content.advancedSettings.savingButton") : t("instancePreferences.content.advancedSettings.saveButton")}
          </Button>
        )}
      </form.Subscribe>
    </form>
  )
}<|MERGE_RESOLUTION|>--- conflicted
+++ resolved
@@ -202,10 +202,9 @@
       {fieldVisibility.isUnknown && (
         <Alert className="border-amber-200 bg-amber-50 text-amber-900 dark:border-amber-400/70 dark:bg-amber-950/50">
           <AlertTriangle className="h-4 w-4 text-amber-600" />
-          <AlertTitle>Showing all advanced options</AlertTitle>
+          <AlertTitle>{t("instancePreferences.content.advancedSettings.warnings.showAll.title")}</AlertTitle>
           <AlertDescription>
-            We couldn&apos;t determine this instance&apos;s qBittorrent version, so every advanced
-            setting is displayed. Some options might not apply to your environment.
+            {t("instancePreferences.content.advancedSettings.warnings.showAll.description")}
           </AlertDescription>
         </Alert>
       )}
@@ -245,47 +244,46 @@
         </div>
 
         <div className="space-y-4">
-<<<<<<< HEAD
-          <form.Field name="limit_lan_peers">
-            {(field) => (
-              <SwitchSetting
-                label={t("instancePreferences.content.advancedSettings.performance.limitUTP")}
-                description={t("instancePreferences.content.advancedSettings.performance.limitUTPDescription")}
-                checked={field.state.value}
-                onChange={(checked) => field.handleChange(checked)}
-              />
-            )}
-          </form.Field>
-
-          <form.Field name="limit_tcp_overhead">
-            {(field) => (
-              <SwitchSetting
-                label={t("instancePreferences.content.advancedSettings.performance.limitTCPOverhead")}
-                description={t("instancePreferences.content.advancedSettings.performance.limitTCPOverheadDescription")}
-                checked={field.state.value}
-                onChange={(checked) => field.handleChange(checked)}
-              />
-            )}
-          </form.Field>
-
-          <form.Field name="limit_utp_rate">
-            {(field) => (
-              <SwitchSetting
-                label={t("instancePreferences.content.advancedSettings.performance.limitUTPRate")}
-                description={t("instancePreferences.content.advancedSettings.performance.limitUTPRateDescription")}
-                checked={field.state.value}
-                onChange={(checked) => field.handleChange(checked)}
-              />
-            )}
-          </form.Field>
-
-=======
           {/* Switch Settings */}
->>>>>>> 26ac962d
           <div className="grid grid-cols-1 md:grid-cols-2 lg:grid-cols-3 gap-4">
             <form.Field name="limit_lan_peers">
               {(field) => (
-<<<<<<< HEAD
+                <SwitchSetting
+                  label={t("instancePreferences.content.advancedSettings.performance.limitUTP")}
+                  description={t("instancePreferences.content.advancedSettings.performance.limitUTPDescription")}
+                  checked={field.state.value}
+                  onChange={(checked) => field.handleChange(checked)}
+                />
+              )}
+            </form.Field>
+
+            <form.Field name="limit_tcp_overhead">
+              {(field) => (
+                <SwitchSetting
+                  label={t("instancePreferences.content.advancedSettings.performance.limitTCPOverhead")}
+                  description={t("instancePreferences.content.advancedSettings.performance.limitTCPOverheadDescription")}
+                  checked={field.state.value}
+                  onChange={(checked) => field.handleChange(checked)}
+                />
+              )}
+            </form.Field>
+
+            <form.Field name="limit_utp_rate">
+              {(field) => (
+                <SwitchSetting
+                  label={t("instancePreferences.content.advancedSettings.performance.limitUTPRate")}
+                  description={t("instancePreferences.content.advancedSettings.performance.limitUTPRateDescription")}
+                  checked={field.state.value}
+                  onChange={(checked) => field.handleChange(checked)}
+                />
+              )}
+            </form.Field>
+          </div>
+
+          {/* Number input fields - combined for proper flow */}
+          <div className="grid grid-cols-1 md:grid-cols-2 lg:grid-cols-3 gap-4">
+            <form.Field name="peer_tos">
+              {(field) => (
                 <NumberInput
                   label={t("instancePreferences.content.advancedSettings.performance.peerTOS")}
                   value={field.state.value}
@@ -293,129 +291,18 @@
                   min={0}
                   max={255}
                   description={t("instancePreferences.content.advancedSettings.performance.peerTOSDescription")}
-=======
-                <SwitchSetting
-                  label="Apply rate limit to μTP protocol"
-                  description="Limit μTP connections to prevent flooding LAN peers"
-                  checked={field.state.value}
-                  onChange={(checked) => field.handleChange(checked)}
->>>>>>> 26ac962d
-                />
-              )}
-            </form.Field>
-
-            <form.Field name="limit_tcp_overhead">
-              {(field) => (
-<<<<<<< HEAD
-                <NumberInput
-                  label={t("instancePreferences.content.advancedSettings.performance.socketBacklog")}
-                  value={field.state.value}
-                  onChange={(value) => field.handleChange(value)}
-                  min={1}
-                  description={t("instancePreferences.content.advancedSettings.performance.socketBacklogDescription")}
-=======
-                <SwitchSetting
-                  label="Apply rate limit to transport overhead"
-                  description="Include protocol overhead in rate limiting calculations"
-                  checked={field.state.value}
-                  onChange={(checked) => field.handleChange(checked)}
->>>>>>> 26ac962d
-                />
-              )}
-            </form.Field>
-
-            <form.Field name="limit_utp_rate">
-              {(field) => (
-<<<<<<< HEAD
+                />
+              )}
+            </form.Field>
+
+            <form.Field name="max_concurrent_http_announces">
+              {(field) => (
                 <NumberInput
                   label={t("instancePreferences.content.advancedSettings.performance.maxHTTPAnnounces")}
                   value={field.state.value}
                   onChange={(value) => field.handleChange(value)}
                   min={1}
                   description={t("instancePreferences.content.advancedSettings.performance.maxHTTPAnnouncesDescription")}
-=======
-                <SwitchSetting
-                  label="Apply rate limit to μTP connections"
-                  description="Apply upload/download limits to μTP connections"
-                  checked={field.state.value}
-                  onChange={(checked) => field.handleChange(checked)}
->>>>>>> 26ac962d
-                />
-              )}
-            </form.Field>
-          </div>
-
-<<<<<<< HEAD
-          <div className="grid grid-cols-1 md:grid-cols-3 gap-4">
-            <form.Field name="send_buffer_watermark">
-              {(field) => (
-                <NumberInput
-                  label={t("instancePreferences.content.advancedSettings.performance.sendBufferWatermark")}
-                  unit={t("instancePreferences.content.advancedSettings.performance.sendBufferWatermarkUnit")}
-                  value={field.state.value}
-                  onChange={(value) => field.handleChange(value)}
-                  min={1}
-                  description={t("instancePreferences.content.advancedSettings.performance.sendBufferWatermarkDescription")}
-                />
-              )}
-            </form.Field>
-
-            <form.Field name="send_buffer_low_watermark">
-              {(field) => (
-                <NumberInput
-                  label={t("instancePreferences.content.advancedSettings.performance.sendBufferLowWatermark")}
-                  unit={t("instancePreferences.content.advancedSettings.performance.sendBufferLowWatermarkUnit")}
-                  value={field.state.value}
-                  onChange={(value) => field.handleChange(value)}
-                  min={1}
-                  description={t("instancePreferences.content.advancedSettings.performance.sendBufferLowWatermarkDescription")}
-                />
-              )}
-            </form.Field>
-
-            <form.Field name="send_buffer_watermark_factor">
-              {(field) => (
-                <NumberInput
-                  label={t("instancePreferences.content.advancedSettings.performance.watermarkFactor")}
-                  unit={t("instancePreferences.content.advancedSettings.performance.watermarkFactorUnit")}
-                  value={field.state.value}
-                  onChange={(value) => field.handleChange(value)}
-                  min={1}
-                  max={100}
-                  description={t("instancePreferences.content.advancedSettings.performance.watermarkFactorDescription")}
-=======
-          {/* Number input fields - combined for proper flow */}
-          <div className="grid grid-cols-1 md:grid-cols-2 lg:grid-cols-3 gap-4">
-            <form.Field name="peer_tos">
-              {(field) => (
-                <NumberInput
-                  label="Peer ToS Byte"
-                  value={field.state.value}
-                  onChange={(value) => field.handleChange(value)}
-                  min={0}
-                  max={255}
-                  description="Type of Service byte for peer connections"
->>>>>>> 26ac962d
-                />
-              )}
-            </form.Field>
-
-            <form.Field name="max_concurrent_http_announces">
-              {(field) => (
-                <NumberInput
-<<<<<<< HEAD
-                  label={t("instancePreferences.content.advancedSettings.performance.requestQueue")}
-                  value={field.state.value}
-                  onChange={(value) => field.handleChange(value)}
-                  min={1}
-                  description={t("instancePreferences.content.advancedSettings.performance.requestQueueDescription")}
-=======
-                  label="Max HTTP Announces"
-                  value={field.state.value}
-                  onChange={(value) => field.handleChange(value)}
-                  min={1}
-                  description="Maximum concurrent HTTP tracker announces"
->>>>>>> 26ac962d
                 />
               )}
             </form.Field>
@@ -437,11 +324,11 @@
               <form.Field name="socket_backlog_size">
                 {(field) => (
                   <NumberInput
-                    label="Socket Backlog Size"
+                    label={t("instancePreferences.content.advancedSettings.performance.socketBacklog")}
                     value={field.state.value}
                     onChange={(value) => field.handleChange(value)}
                     min={1}
-                    description="Number of pending connections in socket backlog"
+                    description={t("instancePreferences.content.advancedSettings.performance.socketBacklogDescription")}
                   />
                 )}
               </form.Field>
@@ -451,11 +338,11 @@
               <form.Field name="request_queue_size">
                 {(field) => (
                   <NumberInput
-                    label="Request Queue Size"
+                    label={t("instancePreferences.content.advancedSettings.performance.requestQueue")}
                     value={field.state.value}
                     onChange={(value) => field.handleChange(value)}
                     min={1}
-                    description="Maximum number of queued piece requests"
+                    description={t("instancePreferences.content.advancedSettings.performance.requestQueueDescription")}
                   />
                 )}
               </form.Field>
@@ -467,12 +354,12 @@
                 <form.Field name="send_buffer_watermark">
                   {(field) => (
                     <NumberInput
-                      label="Send Buffer Watermark"
-                      unit="KiB"
+                      label={t("instancePreferences.content.advancedSettings.performance.sendBufferWatermark")}
+                      unit={t("instancePreferences.content.advancedSettings.performance.sendBufferWatermarkUnit")}
                       value={field.state.value}
                       onChange={(value) => field.handleChange(value)}
                       min={1}
-                      description="Upper watermark for socket send buffer"
+                      description={t("instancePreferences.content.advancedSettings.performance.sendBufferWatermarkDescription")}
                     />
                   )}
                 </form.Field>
@@ -480,12 +367,12 @@
                 <form.Field name="send_buffer_low_watermark">
                   {(field) => (
                     <NumberInput
-                      label="Send Buffer Low Watermark"
-                      unit="KiB"
+                      label={t("instancePreferences.content.advancedSettings.performance.sendBufferLowWatermark")}
+                      unit={t("instancePreferences.content.advancedSettings.performance.sendBufferLowWatermarkUnit")}
                       value={field.state.value}
                       onChange={(value) => field.handleChange(value)}
                       min={1}
-                      description="Lower watermark for socket send buffer"
+                      description={t("instancePreferences.content.advancedSettings.performance.sendBufferLowWatermarkDescription")}
                     />
                   )}
                 </form.Field>
@@ -493,12 +380,12 @@
                 <form.Field name="send_buffer_watermark_factor">
                   {(field) => (
                     <NumberInput
-                      label="Watermark Factor"
-                      unit="%"
+                      label={t("instancePreferences.content.advancedSettings.performance.watermarkFactor")}
+                      unit={t("instancePreferences.content.advancedSettings.performance.watermarkFactorUnit")}
                       value={field.state.value}
                       onChange={(value) => field.handleChange(value)}
                       min={1}
-                      description="Send buffer watermark factor percentage"
+                      description={t("instancePreferences.content.advancedSettings.performance.watermarkFactorDescription")}
                     />
                   )}
                 </form.Field>
@@ -516,27 +403,14 @@
         </div>
 
         <div className="space-y-4">
-<<<<<<< HEAD
-          <form.Field name="enable_coalesce_read_write">
-            {(field) => (
-              <SwitchSetting
-                label={t("instancePreferences.content.advancedSettings.diskIO.coalesceReadWrite")}
-                description={t("instancePreferences.content.advancedSettings.diskIO.coalesceReadWriteDescription")}
-                checked={field.state.value}
-                onChange={(checked) => field.handleChange(checked)}
-              />
-            )}
-          </form.Field>
-
-=======
           {/* Coalesce switch at top */}
           {fieldVisibility.showCoalesceReadsWritesField && (
             <div className="space-y-3">
               <form.Field name="enable_coalesce_read_write">
                 {(field) => (
                   <SwitchSetting
-                    label="Coalesce reads & writes"
-                    description="Combine adjacent disk reads and writes for better performance"
+                    label={t("instancePreferences.content.advancedSettings.diskIO.coalesceReadWrite")}
+                    description={t("instancePreferences.content.advancedSettings.diskIO.coalesceReadWriteDescription")}
                     checked={field.state.value}
                     onChange={(checked) => field.handleChange(checked)}
                   />
@@ -544,7 +418,6 @@
               </form.Field>
             </div>
           )}
->>>>>>> 26ac962d
 
           {/* All fields combined in single grid for proper flow */}
           <div className="grid grid-cols-1 md:grid-cols-2 lg:grid-cols-3 gap-4">
@@ -561,21 +434,6 @@
               )}
             </form.Field>
 
-<<<<<<< HEAD
-            <form.Field name="hashing_threads">
-              {(field) => (
-                <NumberInput
-                  label={t("instancePreferences.content.advancedSettings.diskIO.hashingThreads")}
-                  value={field.state.value}
-                  onChange={(value) => field.handleChange(value)}
-                  min={1}
-                  description={t("instancePreferences.content.advancedSettings.diskIO.hashingThreadsDescription")}
-                />
-              )}
-            </form.Field>
-
-=======
->>>>>>> 26ac962d
             <form.Field name="file_pool_size">
               {(field) => (
                 <NumberInput
@@ -587,37 +445,6 @@
                 />
               )}
             </form.Field>
-<<<<<<< HEAD
-          </div>
-
-          <div className="grid grid-cols-1 md:grid-cols-2 lg:grid-cols-3 gap-4">
-            <form.Field name="disk_cache">
-              {(field) => (
-                <NumberInput
-                  label={t("instancePreferences.content.advancedSettings.diskIO.diskCache")}
-                  unit={t("instancePreferences.content.advancedSettings.diskIO.diskCacheUnit")}
-                  value={field.state.value}
-                  onChange={(value) => field.handleChange(value)}
-                  min={-1}
-                  description={t("instancePreferences.content.advancedSettings.diskIO.diskCacheDescription")}
-                />
-              )}
-            </form.Field>
-
-            <form.Field name="disk_cache_ttl">
-              {(field) => (
-                <NumberInput
-                  label={t("instancePreferences.content.advancedSettings.diskIO.diskCacheTTL")}
-                  unit={t("instancePreferences.content.advancedSettings.diskIO.diskCacheTTLUnit")}
-                  value={field.state.value}
-                  onChange={(value) => field.handleChange(value)}
-                  min={1}
-                  description={t("instancePreferences.content.advancedSettings.diskIO.diskCacheTTLDescription")}
-                />
-              )}
-            </form.Field>
-=======
->>>>>>> 26ac962d
 
             <form.Field name="disk_queue_size">
               {(field) => (
@@ -632,52 +459,27 @@
               )}
             </form.Field>
 
-            <form.Field 
+            <form.Field
               name="checking_memory_use"
               validators={{
                 onChange: ({ value }) => {
                   if (value <= 0 || value > 1024) {
-                    return 'Outstanding memory when checking torrents must be greater than 0 and less than 1024'
+                    return t("instancePreferences.content.advancedSettings.diskIO.validation.checkingMemory")
                   }
                   return undefined
                 }
               }}
             >
               {(field) => (
-<<<<<<< HEAD
-                <NumberInput
-                  label={t("instancePreferences.content.advancedSettings.diskIO.checkingMemory")}
-                  unit={t("instancePreferences.content.advancedSettings.diskIO.checkingMemoryUnit")}
-                  value={field.state.value}
-                  onChange={(value) => field.handleChange(value)}
-                  min={1}
-                  description={t("instancePreferences.content.advancedSettings.diskIO.checkingMemoryDescription")}
-                />
-              )}
-            </form.Field>
-
-            <form.Field name="memory_working_set_limit">
-              {(field) => (
-                <NumberInput
-                  label={t("instancePreferences.content.advancedSettings.diskIO.workingSetLimit")}
-                  unit={t("instancePreferences.content.advancedSettings.diskIO.workingSetLimitUnit")}
-                  value={field.state.value}
-                  onChange={(value) => field.handleChange(value)}
-                  min={1}
-                  description={t("instancePreferences.content.advancedSettings.diskIO.workingSetLimitDescription")}
-                />
-              )}
-            </form.Field>
-=======
                 <div className="space-y-2">
                   <NumberInput
-                    label="Checking Memory Use"
-                    unit="MiB"
+                    label={t("instancePreferences.content.advancedSettings.diskIO.checkingMemory")}
+                    unit={t("instancePreferences.content.advancedSettings.diskIO.checkingMemoryUnit")}
                     value={field.state.value}
                     onChange={(value) => field.handleChange(value)}
                     min={1}
                     max={1024}
-                    description="Maximum memory used for piece checking"
+                    description={t("instancePreferences.content.advancedSettings.diskIO.checkingMemoryDescription")}
                   />
                   {field.state.meta.errors.length > 0 && (
                     <p className="text-sm text-red-500">{field.state.meta.errors[0]}</p>
@@ -691,11 +493,11 @@
               <form.Field name="hashing_threads">
                 {(field) => (
                   <NumberInput
-                    label="Hashing Threads"
+                    label={t("instancePreferences.content.advancedSettings.diskIO.hashingThreads")}
                     value={field.state.value}
                     onChange={(value) => field.handleChange(value)}
                     min={1}
-                    description="Number of threads for piece hash checking"
+                    description={t("instancePreferences.content.advancedSettings.diskIO.hashingThreadsDescription")}
                   />
                 )}
               </form.Field>
@@ -706,12 +508,12 @@
                 <form.Field name="disk_cache">
                   {(field) => (
                     <NumberInput
-                      label="Disk Cache Size"
-                      unit="MiB"
+                      label={t("instancePreferences.content.advancedSettings.diskIO.diskCache")}
+                      unit={t("instancePreferences.content.advancedSettings.diskIO.diskCacheUnit")}
                       value={field.state.value}
                       onChange={(value) => field.handleChange(value)}
                       min={-1}
-                      description="Disk cache size (-1 = auto, 0 = disabled)"
+                      description={t("instancePreferences.content.advancedSettings.diskIO.diskCacheDescription")}
                     />
                   )}
                 </form.Field>
@@ -719,12 +521,12 @@
                 <form.Field name="disk_cache_ttl">
                   {(field) => (
                     <NumberInput
-                      label="Disk Cache TTL"
-                      unit="seconds"
+                      label={t("instancePreferences.content.advancedSettings.diskIO.diskCacheTTL")}
+                      unit={t("instancePreferences.content.advancedSettings.diskIO.diskCacheTTLUnit")}
                       value={field.state.value}
                       onChange={(value) => field.handleChange(value)}
                       min={1}
-                      description="How long to keep cached data in memory"
+                      description={t("instancePreferences.content.advancedSettings.diskIO.diskCacheTTLDescription")}
                     />
                   )}
                 </form.Field>
@@ -735,17 +537,16 @@
               <form.Field name="memory_working_set_limit">
                 {(field) => (
                   <NumberInput
-                    label="Working Set Limit"
-                    unit="MiB"
+                    label={t("instancePreferences.content.advancedSettings.diskIO.workingSetLimit")}
+                    unit={t("instancePreferences.content.advancedSettings.diskIO.workingSetLimitUnit")}
                     value={field.state.value}
                     onChange={(value) => field.handleChange(value)}
                     min={1}
-                    description="Physical memory working set size limit"
+                    description={t("instancePreferences.content.advancedSettings.diskIO.workingSetLimitDescription")}
                   />
                 )}
               </form.Field>
             )}
->>>>>>> 26ac962d
           </div>
         </div>
       </div>
@@ -758,125 +559,90 @@
         </div>
 
         <div className="grid grid-cols-1 md:grid-cols-3 gap-4">
-          <form.Field 
+          <form.Field
             name="peer_turnover"
             validators={{
               onChange: ({ value }) => {
                 if (value < 0 || value > 100) {
-                  return 'Peer turnover must be between 0 and 100'
+                  return t("instancePreferences.content.advancedSettings.peerManagement.validation.turnover")
                 }
                 return undefined
               }
             }}
           >
             {(field) => (
-<<<<<<< HEAD
-              <NumberInput
-                label={t("instancePreferences.content.advancedSettings.peerManagement.turnover")}
-                unit={t("instancePreferences.content.advancedSettings.peerManagement.turnoverUnit")}
-                value={field.state.value}
-                onChange={(value) => field.handleChange(value)}
-                min={0}
-                max={100}
-                description={t("instancePreferences.content.advancedSettings.peerManagement.turnoverDescription")}
-              />
-=======
               <div className="space-y-2">
                 <NumberInput
-                  label="Peer Turnover"
-                  unit="%"
+                  label={t("instancePreferences.content.advancedSettings.peerManagement.turnover")}
+                  unit={t("instancePreferences.content.advancedSettings.peerManagement.turnoverUnit")}
                   value={field.state.value}
                   onChange={(value) => field.handleChange(value)}
                   min={0}
                   max={100}
-                  description="Percentage of peers to disconnect/reconnect"
+                  description={t("instancePreferences.content.advancedSettings.peerManagement.turnoverDescription")}
                 />
                 {field.state.meta.errors.length > 0 && (
                   <p className="text-sm text-red-500">{field.state.meta.errors[0]}</p>
                 )}
               </div>
->>>>>>> 26ac962d
             )}
           </form.Field>
 
-          <form.Field 
+          <form.Field
             name="peer_turnover_cutoff"
             validators={{
               onChange: ({ value }) => {
                 if (value < 0 || value > 100) {
-                  return 'Peer turnover cutoff must be between 0 and 100'
+                  return t("instancePreferences.content.advancedSettings.peerManagement.validation.turnoverCutoff")
                 }
                 return undefined
               }
             }}
           >
             {(field) => (
-<<<<<<< HEAD
-              <NumberInput
-                label={t("instancePreferences.content.advancedSettings.peerManagement.turnoverCutoff")}
-                unit={t("instancePreferences.content.advancedSettings.peerManagement.turnoverCutoffUnit")}
-                value={field.state.value}
-                onChange={(value) => field.handleChange(value)}
-                min={0}
-                max={100}
-                description={t("instancePreferences.content.advancedSettings.peerManagement.turnoverCutoffDescription")}
-              />
-=======
               <div className="space-y-2">
                 <NumberInput
-                  label="Turnover Cutoff"
-                  unit="%"
+                  label={t("instancePreferences.content.advancedSettings.peerManagement.turnoverCutoff")}
+                  unit={t("instancePreferences.content.advancedSettings.peerManagement.turnoverCutoffUnit")}
                   value={field.state.value}
                   onChange={(value) => field.handleChange(value)}
                   min={0}
                   max={100}
-                  description="Peer turnover threshold percentage"
+                  description={t("instancePreferences.content.advancedSettings.peerManagement.turnoverCutoffDescription")}
                 />
                 {field.state.meta.errors.length > 0 && (
                   <p className="text-sm text-red-500">{field.state.meta.errors[0]}</p>
                 )}
               </div>
->>>>>>> 26ac962d
             )}
           </form.Field>
 
-          <form.Field 
+          <form.Field
             name="peer_turnover_interval"
             validators={{
               onChange: ({ value }) => {
                 if (value < 0 || value > 3600) {
-                  return 'Peer turnover interval must be greater than or equal to 0 and less than 3600 seconds'
+                  return t("instancePreferences.content.advancedSettings.peerManagement.validation.turnoverInterval")
                 }
                 return undefined
               }
             }}
           >
             {(field) => (
-<<<<<<< HEAD
-              <NumberInput
-                label={t("instancePreferences.content.advancedSettings.peerManagement.turnoverInterval")}
-                unit={t("instancePreferences.content.advancedSettings.peerManagement.turnoverIntervalUnit")}
-                value={field.state.value}
-                onChange={(value) => field.handleChange(value)}
-                min={1}
-                description={t("instancePreferences.content.advancedSettings.peerManagement.turnoverIntervalDescription")}
-              />
-=======
               <div className="space-y-2">
                 <NumberInput
-                  label="Turnover Interval"
-                  unit="seconds"
+                  label={t("instancePreferences.content.advancedSettings.peerManagement.turnoverInterval")}
+                  unit={t("instancePreferences.content.advancedSettings.peerManagement.turnoverIntervalUnit")}
                   value={field.state.value}
                   onChange={(value) => field.handleChange(value)}
                   min={0}
                   max={3600}
-                  description="How often to perform peer turnover"
+                  description={t("instancePreferences.content.advancedSettings.peerManagement.turnoverIntervalDescription")}
                 />
                 {field.state.meta.errors.length > 0 && (
                   <p className="text-sm text-red-500">{field.state.meta.errors[0]}</p>
                 )}
               </div>
->>>>>>> 26ac962d
             )}
           </form.Field>
         </div>
@@ -890,92 +656,18 @@
         </div>
 
         <div className="space-y-4">
-<<<<<<< HEAD
-          <form.Field name="ip_filter_enabled">
-            {(field) => (
-              <SwitchSetting
-                label={t("instancePreferences.content.advancedSettings.security.enableIPFilter")}
-                description={t("instancePreferences.content.advancedSettings.security.enableIPFilterDescription")}
-                checked={field.state.value}
-                onChange={(checked) => field.handleChange(checked)}
-              />
-            )}
-          </form.Field>
-
-          {form.getFieldValue("ip_filter_enabled") && (
-            <>
-              <form.Field name="ip_filter_path">
-                {(field) => (
-                  <div className="space-y-2">
-                    <Label htmlFor="ip_filter_path">{t("instancePreferences.content.advancedSettings.security.filterPath")}</Label>
-                    <Input
-                      id="ip_filter_path"
-                      value={field.state.value}
-                      onChange={(e) => field.handleChange(e.target.value)}
-                      placeholder={t("instancePreferences.content.advancedSettings.security.filterPathPlaceholder")}
-                    />
-                    <p className="text-xs text-muted-foreground">
-                      {t("instancePreferences.content.advancedSettings.security.filterPathDescription")}
-                    </p>
-                  </div>
-                )}
-              </form.Field>
-
-              <form.Field name="ip_filter_trackers">
-                {(field) => (
-                  <SwitchSetting
-                    label={t("instancePreferences.content.advancedSettings.security.filterTrackers")}
-                    description={t("instancePreferences.content.advancedSettings.security.filterTrackersDescription")}
-                    checked={field.state.value}
-                    onChange={(checked) => field.handleChange(checked)}
-                  />
-                )}
-              </form.Field>
-            </>
-          )}
-
-          <form.Field name="banned_IPs">
-            {(field) => (
-              <div className="space-y-2">
-                <Label htmlFor="banned_IPs">{t("instancePreferences.content.advancedSettings.security.bannedIPs")}</Label>
-                <Textarea
-                  id="banned_IPs"
-                  value={field.state.value}
-                  onChange={(e) => field.handleChange(e.target.value)}
-                  placeholder={t("instancePreferences.content.advancedSettings.security.bannedIPsPlaceholder")}
-                  rows={4}
-                />
-                <p className="text-xs text-muted-foreground">
-                  {t("instancePreferences.content.advancedSettings.security.bannedIPsDescription")}
-                </p>
-              </div>
-            )}
-          </form.Field>
-
-          <form.Field name="block_peers_on_privileged_ports">
-            {(field) => (
-              <SwitchSetting
-                label={t("instancePreferences.content.advancedSettings.security.blockPrivilegedPorts")}
-                description={t("instancePreferences.content.advancedSettings.security.blockPrivilegedPortsDescription")}
-                checked={field.state.value}
-                onChange={(checked) => field.handleChange(checked)}
-              />
-            )}
-          </form.Field>
-=======
           <div className="space-y-3">
             <form.Field name="block_peers_on_privileged_ports">
               {(field) => (
                 <SwitchSetting
-                  label="Block peers on privileged ports"
-                  description="Block connections from peers using ports below 1024"
+                  label={t("instancePreferences.content.advancedSettings.security.blockPrivilegedPorts")}
+                  description={t("instancePreferences.content.advancedSettings.security.blockPrivilegedPortsDescription")}
                   checked={field.state.value}
                   onChange={(checked) => field.handleChange(checked)}
                 />
               )}
             </form.Field>
           </div>
->>>>>>> 26ac962d
         </div>
       </div>
 
